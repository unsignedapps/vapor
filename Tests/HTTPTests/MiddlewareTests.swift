import Async
<<<<<<< HEAD
=======
import Bits
import Core
>>>>>>> fc0e392a
import Dispatch
import HTTP
import TCP
import XCTest

class MiddlewareTests : XCTestCase {
    func testMiddleware() throws {
        let server = EmitterStream<Request>()

        let group = DispatchGroup()
        group.enter()
        let app = TestApp { req in
            XCTAssertEqual(req.headers["foo"], "bar")
            group.leave()
        }

        let middlewares = [TestMiddleware(), TestMiddleware()]
        let responder = middlewares
            .makeResponder(chainedto: app)
            .makeStream()

        group.enter()
        server.stream(to: responder).drain { res in
            XCTAssertEqual(res.headers["baz"], "bar")
            group.leave()
        }

        let req = Request()
        server.emit(req)
        group.wait()
    }
    
    func testClientServer() throws {
        let responder = HelloWorldResponder()
        
        let serverSocket = try TCP.Server()
        
        let server = HTTP.Server(clientStream: serverSocket)
        server.drain { peer in
            let parser = HTTP.RequestParser(worker: peer.tcp.worker)
            
            let responderStream = responder.makeStream()
            let serializer = HTTP.ResponseSerializer()
            
            peer.stream(to: parser)
                .stream(to: responderStream)
                .stream(to: serializer)
                .drain(into: peer)
            
            peer.tcp.start()
        }
        
        try serverSocket.start(port: 1234)
        
        let socket = try TCP.Socket()
        try socket.connect(hostname: "0.0.0.0", port: 1234)
        
        let tcpClient = TCPClient.init(socket: socket, worker: Worker(queue: .global()))
        let client = HTTPClient(tcp: tcpClient)
        tcpClient.start()
        
        let response = try client.send(request: Request()).blockingAwait()
        
        response.body.withUnsafeBytes { (pointer: BytesPointer) in
            let buffer = ByteBuffer(start: pointer, count: response.body.count)
            XCTAssertEqual(Data(buffer), Data(responder.response.utf8))
        }
    }

    static let allTests = [
        ("testMiddleware", testMiddleware)
    ]
}

/// Test application that passes all incoming
/// requests through a closure for testing
final class TestApp: Responder {
    let closure: (Request) -> ()

    init(closure: @escaping (Request) -> ()) {
        self.closure = closure
    }

    func respond(to req: Request) throws -> Future<Response> {
        closure(req)
        return Future(Response())
    }
}

/// Test middleware that sets req and res headers.
final class TestMiddleware: Middleware {
    func respond(to request: Request, chainingTo next: Responder) throws -> Future<Response> {
        request.headers["foo"] = "bar"

        let promise = Promise<Response>()

        try next.respond(to: request).then { res in
            res.headers["baz"] = "bar"
            promise.complete(res)
        }.catch { error in
            promise.fail(error)
        }

        return promise.future
    }
}
struct HelloWorldResponder: Responder, ExpressibleByStringLiteral {
    init(stringLiteral value: String) {
        self.response = value
    }
    
    init() {}
    
    var response = "Hello world"
    
    func respond(to req: Request) throws -> Future<Response> {
        let response = try Response(body: self.response)
        
        return Future(response)
    }
}
<|MERGE_RESOLUTION|>--- conflicted
+++ resolved
@@ -1,9 +1,6 @@
 import Async
-<<<<<<< HEAD
-=======
 import Bits
 import Core
->>>>>>> fc0e392a
 import Dispatch
 import HTTP
 import TCP

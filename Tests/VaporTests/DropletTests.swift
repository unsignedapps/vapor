import XCTest
@testable import Vapor
import HTTP
import Core
import Sockets

class DropletTests: XCTestCase {
    static let allTests = [
        ("testData", testData),
        ("testMediaType", testMediaType),
        ("testTLSConfig", testTLSConfig),
        ("testRunDefaults", testRunDefaults),
        ("testRunConfig", testRunConfig),
        ("testHeadRequest", testHeadRequest),
        ("testDumpConfig", testDumpConfig),
        ("testProxy", testProxy),
        ("testDropletProxy", testDropletProxy),
        ("testFoundationClient", testFoundationClient)
    ]

    func testData() {
        do {
            let file = try DataFile.read(at: #file)
            XCTAssert(file.makeString().contains("meta"))
        } catch {
            print("File load failed: \(error)")
        }
    }

    /**
        Ensures requests to files like CSS
        files have appropriate "Content-Type"
        headers returned.
    */
    func testMediaType() throws {
        // drop /Tests/VaporTests/DropletTests.swift to reach top level directory
        let parent = #file.characters.split(separator: "/").map(String.init).dropLast(3).joined(separator: "/")
        let workDir = "/\(parent)/Sources/Development/"

        let config = try Config(node: [
            "droplet": ["workDir": workDir]
        ])
        let drop = try Droplet(config)

        let request = Request(method: .get, path: "styles/app.css")

        let response = try drop.respond(to: request)

        var found = false
        for header in response.headers {
            guard header.key == "Content-Type" else { continue }
            guard header.value == "text/css" else { continue }
            found = true
        }

        XCTAssert(found, "CSS Content Type not found: \(response)")
    }

    func testTLSConfig() throws {
        let config = Config([
            "servers": [
                "hostname": "vapor.codes",
                "port": 443,
                "securityLayer": "tls",
                "tls": [
                    "certificates": "ca",
                    "signature": "selfSigned"
                ]
            ]
        ])

        _ = try Droplet(config)
    }

    func testRunDefaults() throws {
        let config = Config([:])
        config.arguments = ["vapor", "serve", "--port=8523"]
        let drop = try Droplet(config)

        drop.get("foo") { req in
            return "bar"
        }
        
        XCTAssertEqual(try drop.config.makeServerConfig().port, 8523)
    }

    func testRunConfig() throws {
        let config = Config([
            "server": [
                "hostname": "0.0.0.0",
                "port": 8524,
                "securityLayer": "none"
            ]
        ])
        XCTAssertEqual(try config.makeServerConfig().port, 8524)
    }

    func testHeadRequest() throws {
        let drop = try Droplet()
        drop.get("foo") { req in
            return "Hi, I'm a body"
        }

        let getResp = try drop.request(.get, "http://0.0.0.0:9222/foo")
        XCTAssertEqual(try getResp.bodyString(), "Hi, I'm a body")

        let head = Request(method: .head, uri: "http://0.0.0.0:9222/foo")
        let headResp = try drop.respond(to: head)
        XCTAssertEqual(try headResp.bodyString(), "")
    }
    
    func testDumpConfig() throws {
        let config = Config([
            "server": [
                "hostname": "0.0.0.0",
                "port": 8524,
                "securityLayer": "none"
            ]
        ])
        config.arguments = ["vapor", "dump-config", "server.port"]
        let drop = try Droplet(config)
        try drop.runCommands()
    }
    
    func testProxy() throws {
        let proxy = Proxy(
            hostname: "52.214.224.81",
            port: 8888,
            securityLayer: .none
        )
        let client = try EngineClient(
            hostname: "52.211.86.161",
            port: 80,
            securityLayer: .none,
            proxy: proxy
        )
        
        let req = Request(method: .get, path: "/")
        let res = try! client.respond(to: req)
        try XCTAssertEqual(res.bodyString(), "It works!!!\n")
    }
    
    func testDropletProxy() throws {
        var config = Config([:])
        try config.set("droplet.client", "engine")
        try config.set("client.proxy.hostname", "52.214.224.81")
        try config.set("client.proxy.port", 8888)
        try config.set("client.proxy.securityLayer", "none")
        
        let drop = try Droplet(config)
        
        let res = try drop.client.get("http://52.211.86.161")
        try XCTAssertEqual(res.bodyString(), "It works!!!\n")
    }
    
<<<<<<< HEAD
    func testWebsockets() throws {
        let drop = try Droplet()
        try drop.client.socket.connect(to: "ws://echo.websocket.org") { ws in
            ws.onText = { ws, text in
                print(text)
            }
            
            try ws.send("foo")
        }
        print("asdfasdf")
=======
    func testFoundationClient() throws {
        var config = Config([:])
        try config.set("droplet.client", "foundation")
        let drop = try Droplet(config)
        let res = try! drop.client.get("https://httpbin.org/get")
        try print(res.bodyString())
        #if os(Linux)
            try XCTAssert(res.bodyString().contains("curl"))
        #else
            try XCTAssert(res.bodyString().contains("CFNetwork"))
        #endif
>>>>>>> 766583d2
    }
}<|MERGE_RESOLUTION|>--- conflicted
+++ resolved
@@ -153,7 +153,6 @@
         try XCTAssertEqual(res.bodyString(), "It works!!!\n")
     }
     
-<<<<<<< HEAD
     func testWebsockets() throws {
         let drop = try Droplet()
         try drop.client.socket.connect(to: "ws://echo.websocket.org") { ws in
@@ -164,7 +163,8 @@
             try ws.send("foo")
         }
         print("asdfasdf")
-=======
+    }
+  
     func testFoundationClient() throws {
         var config = Config([:])
         try config.set("droplet.client", "foundation")
@@ -176,6 +176,5 @@
         #else
             try XCTAssert(res.bodyString().contains("CFNetwork"))
         #endif
->>>>>>> 766583d2
     }
 }
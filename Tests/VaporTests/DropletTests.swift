--- conflicted
+++ resolved
@@ -163,22 +163,11 @@
         let group = DispatchGroup()
         group.enter()
         background {
-<<<<<<< HEAD
             try! drop.client().socket.connect(to: "ws://echo.websocket.org") { ws in
                 ws.onText = { ws, text in
                     XCTAssertEqual(text, "foo")
                     group.leave()
-=======
-            do {
-                try drop.client.socket.connect(to: "ws://echo.websocket.org") { ws in
-                    ws.onText = { ws, text in
-                        XCTAssertEqual(text, "foo")
-                        group.leave()
-                    }
->>>>>>> befc5ad5
-                    
                 }
-                
                 try ws.send("foo")
             }
         }

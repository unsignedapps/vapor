--- conflicted
+++ resolved
@@ -14,7 +14,7 @@
     ]
     
     override func setUp() {
-        _ = try? pool.dropTables(named: "users", "complex").sync()
+        _ = try? pool.dropTables(named: "users", "complex").blockingAwait()
     }
     
     let pool = ConnectionPool(hostname: "localhost", user: "root", password: nil, database: "test", queue: .global())
@@ -26,35 +26,18 @@
         
         table.schema.append(Table.Column(named: "username", type: .varChar(length: 32, binary: false), autoIncrement: false, primary: false, unique: false))
         
-        try pool.createTable(table).sync()
+        try pool.createTable(table).blockingAwait()
     }
     
     func testPopulateUsersSchema() throws {
         try testCreateUsersSchema()
         
-        try pool.query("INSERT INTO users (username) VALUES ('Joannis')").sync()
-        try pool.query("INSERT INTO users (username) VALUES ('Logan')").sync()
-        try pool.query("INSERT INTO users (username) VALUES ('Tanner')").sync()
+        try pool.query("INSERT INTO users (username) VALUES ('Joannis')").blockingAwait()
+        try pool.query("INSERT INTO users (username) VALUES ('Logan')").blockingAwait()
+        try pool.query("INSERT INTO users (username) VALUES ('Tanner')").blockingAwait()
     }
 
-<<<<<<< HEAD
-    func testExample() throws {
-//        let connection = try Connection(
-//            hostname: "localhost",
-//            user: "ubuntu",
-//            password: nil,
-//            database: "circle_test",
-//            queue: .global()
-//        )
-//        
-//        XCTAssert(try connection.currentQueryFuture?.blockingAwait(timeout: .seconds(1)) ?? true)
-//        
-//        try User.forEach("SELECT * from users", on: connection) { user in
-//            print(user)
-//        }
-//
-//        sleep(1000)
-=======
+    
     func testForEach() throws {
         try testPopulateUsersSchema()
         
@@ -70,7 +53,7 @@
         
         var iterator = ["Joannis", "Logan", "Tanner"].makeIterator()
         
-        let users = try pool.all(User.self, in: "SELECT * FROM users").sync()
+        let users = try pool.all(User.self, in: "SELECT * FROM users").blockingAwait()
         
         for user in users {
             XCTAssertEqual(user.username, iterator.next())
@@ -102,18 +85,18 @@
         table.schema.append(Table.Column(named: "ui64", type: .uint64()))
         
         do {
-            try pool.createTable(table).sync()
+            try pool.createTable(table).blockingAwait()
             
-            try pool.query("INSERT INTO complex (number0, number1, i16, ui16, i32, ui32, i64, ui64) VALUES (3.14, 6.28, -5, 5, -10000, 10000, 5000, 0)").sync()
+            try pool.query("INSERT INTO complex (number0, number1, i16, ui16, i32, ui32, i64, ui64) VALUES (3.14, 6.28, -5, 5, -10000, 10000, 5000, 0)").blockingAwait()
             
-            try pool.query("INSERT INTO complex (number0, number1, i16, ui16, i32, ui32, i64, ui64) VALUES (3.14, 6.28, -5, 5, -10000, 10000, 5000, 0)").sync()
+            try pool.query("INSERT INTO complex (number0, number1, i16, ui16, i32, ui32, i64, ui64) VALUES (3.14, 6.28, -5, 5, -10000, 10000, 5000, 0)").blockingAwait()
         } catch {
             debugPrint(error)
             XCTFail()
             throw error
         }
         
-        let all = try pool.all(Complex.self, in: "SELECT * FROM complex").sync()
+        let all = try pool.all(Complex.self, in: "SELECT * FROM complex").blockingAwait()
         
         XCTAssertEqual(all.count, 2)
         
@@ -131,13 +114,12 @@
         XCTAssertEqual(first.i64, 5_000)
         XCTAssertEqual(first.ui64, 0)
         
-        try pool.dropTable(named: "complex").sync()
+        try pool.dropTable(named: "complex").blockingAwait()
     }
     
     func testFailures() throws {
-        XCTAssertThrowsError(try pool.query("INSERT INTO users (username) VALUES ('Exampleuser')").sync())
-        XCTAssertThrowsError(try pool.all(User.self, in: "SELECT * FORM users").sync())
->>>>>>> bed7f111
+        XCTAssertThrowsError(try pool.query("INSERT INTO users (username) VALUES ('Exampleuser')").blockingAwait())
+        XCTAssertThrowsError(try pool.all(User.self, in: "SELECT * FORM users").blockingAwait())
     }
 }
 

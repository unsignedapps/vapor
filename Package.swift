--- conflicted
+++ resolved
@@ -10,27 +10,13 @@
         .Package(url: "https://github.com/Zewo/String.git", majorVersion: 0, minor: 7),
 
         //Parses and serializes JSON - using fork until update core library
-<<<<<<< HEAD
-        .Package(url: "https://github.com/qutheory/pure-json.git", majorVersion: 2, minor: 0),
-
-        //Swift wrapper around Sockets, used for built-in HTTP server
-        .Package(url: "https://github.com/ketzusaka/Hummingbird.git", majorVersion: 1, minor: 8),
-=======
         .Package(url: "https://github.com/qutheory/pure-json.git", majorVersion: 2, minor: 4),
->>>>>>> ec9bc2d1
 
         //SHA2 + HMAC hashing. Used by the core to create session identifiers.
         .Package(url: "https://github.com/CryptoKitten/HMAC.git", majorVersion: 0, minor: 7),
         .Package(url: "https://github.com/CryptoKitten/SHA2.git", majorVersion: 0, minor: 7),
 
         //Determines Content-Type for file extensions
-<<<<<<< HEAD
-        .Package(url: "https://github.com/Zewo/MediaType.git", majorVersion: 0, minor: 6),
-        
-        //For WebSockets
-        .Package(url: "https://github.com/CryptoKitten/SHA1.git", majorVersion: 0, minor: 7),
-        .Package(url: "https://github.com/Zewo/Event.git", majorVersion: 0, minor: 5),
-=======
         .Package(url: "https://github.com/Zewo/MediaType.git", majorVersion: 0, minor: 7),
 
         //ORM for interacting with databases
@@ -44,7 +30,10 @@
 
         //Sockets, used by the built in HTTP server
         .Package(url: "https://github.com/LoganWright/Socks.git", majorVersion: 0, minor: 5)
->>>>>>> ec9bc2d1
+
+		//For WebSockets
+        .Package(url: "https://github.com/CryptoKitten/SHA1.git", majorVersion: 0, minor: 7),
+        .Package(url: "https://github.com/Zewo/Event.git", majorVersion: 0, minor: 5),
     ],
     exclude: [
         "XcodeProject",

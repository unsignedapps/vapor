--- conflicted
+++ resolved
@@ -16,14 +16,10 @@
         // Debugging
         .library(name: "Debugging", targets: ["Debugging"]),
 
-<<<<<<< HEAD
         // Fluent
         // .library(name: "Fluent", targets: ["Fluent"]),
 
-        // Leaf
-=======
         // JWT
->>>>>>> bed7f111
         .library(name: "JWT", targets: ["JWT"]),
 
         // Leaf

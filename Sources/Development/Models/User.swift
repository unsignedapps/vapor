import Foundation
import Async
import HTTP
import Leaf
import Vapor
import Fluent
import SQLite

import Foundation

final class TestUser: Codable {
    var id: UUID?
    var name: String
    var age: Int
}

extension TestUser: Model {
    /// Database ID
    static let database: DatabaseIdentifier<SQLiteDatabase> = .beta

    /// See Model.idKey
    static var idKey = \TestUser.id

    /// See Model.keyFieldMap
    static var keyFieldMap: KeyFieldMap {
        return [
            key(\.id): field("id"),
            key(\.name): field("name"),
            key(\.age): field("age"),
        ]
    }
}

extension TestUser: Migration {
    /// See Migration.prepare
    static func prepare(on connection: SQLiteConnection) -> Future<Void> {
        return connection.create(self) { builder in
            try builder.field(for: \.id)
            try builder.field(for: \.name)
            try builder.field(for: \.age)
        }
    }

    /// See Migration.revert
    static func revert(on connection: SQLiteConnection) -> Future<Void> {
        return connection.delete(self)
    }
}


struct TestSiblings: Migration {
    typealias Database = SQLiteDatabase

    static func prepare(on connection: SQLiteConnection) -> Future<Void> {
        let owner = User(name: "Tanner", age: 23)
<<<<<<< HEAD
        return owner.save(on: connection).then { _ -> Future<Void> in
=======
        return owner.save(on: connection).then { () -> Future<Void> in
>>>>>>> 5cd9c079
            let pet = try Pet(name: "Ziz", ownerID: owner.requireID())
            let toy = Toy(name: "Rubber Band")

            return [
                pet.save(on: connection),
                toy.save(on: connection)
            ].then {
                return pet.toys.attach(toy, on: connection)
            }
        }
    }

    static func revert(on connection: SQLiteConnection) -> Future<Void> {
        return .done
    }
}

final class User: Model, Content {
    static let database: DatabaseIdentifier<SQLiteDatabase> = .beta
    static let keyFieldMap: KeyFieldMap = [
        key(\.id): field("id"),
        key(\.name): field("name"),
        key(\.age): field("age"),
    ]
    static var idKey = \User.id

    var id: Int?
    var name: String
    var age: Double
//    var child: User?
//    var futureChild: Future<User>?

    init(name: String, age: Double) {
        self.name = name
        self.age = age
    }

    var pets: Children<User, Pet> {
        return children(\.ownerID)
    }
}

extension User: Migration {
    static func prepare(on conn: SQLiteConnection) -> Future<Void> {
        return conn.create(User.self) { user in
            try user.field(for: \.id)
            try user.field(for: \.name)
            try user.field(for: \.age)
        }
    }

    static func revert(on conn: SQLiteConnection) -> Future<Void> {
        return conn.delete(User.self)
    }
}

struct AddUsers: Migration {
    typealias Database = SQLiteDatabase
    
    static func prepare(on conn: SQLiteConnection) -> Future<Void> {
        let bob = User(name: "Bob", age: 42)
        let vapor = User(name: "Vapor", age: 3)

        return [
            bob.save(on: conn),
            vapor.save(on: conn)
        ].flatten()
    }

    static func revert(on conn: SQLiteConnection) -> Future<Void> {
        return Future(())
    }
}


<|MERGE_RESOLUTION|>--- conflicted
+++ resolved
@@ -53,11 +53,7 @@
 
     static func prepare(on connection: SQLiteConnection) -> Future<Void> {
         let owner = User(name: "Tanner", age: 23)
-<<<<<<< HEAD
-        return owner.save(on: connection).then { _ -> Future<Void> in
-=======
         return owner.save(on: connection).then { () -> Future<Void> in
->>>>>>> 5cd9c079
             let pet = try Pet(name: "Ziz", ownerID: owner.requireID())
             let toy = Toy(name: "Rubber Band")
 

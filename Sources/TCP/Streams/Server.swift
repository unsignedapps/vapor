import Async
import JunkDrawer
import Dispatch
import COperatingSystem
import Service

/// Accepts client connections to a socket.
///
/// Uses Async.OutputStream API to deliver accepted clients
/// with back pressure support. If overwhelmed, input streams
/// can cause the TCP server to suspend accepting new connections.
///
/// [Learn More →](https://docs.vapor.codes/3.0/sockets/tcp-server/)
public final class TCPServer: Async.OutputStream {
    /// See OutputStream.Output
    public typealias Output = TCPClient

    /// The dispatch queue that peers are accepted on.
    public let queue: DispatchQueue

    /// This server's event loops.
    /// Configuring these using the eventLoopCount at init.
    /// These will be supplied to requests at they arrive.
    public let eventLoops: [EventLoop]

    /// A closure that can dictate if a client will be accepted
    ///
    /// `true` for accepted, `false` for not accepted
    public typealias WillAccept = (TCPClient) -> (Bool)

    /// Controls whether or not to accept a client
    ///
    /// Useful for security purposes
    public var willAccept: WillAccept?

    /// This server's TCP socket.
    private let socket: TCPSocket

    /// A round robin view into the event loop array.
    private var eventLoopsIterator: LoopIterator<[EventLoop]>

    /// Keep a reference to the read source so it doesn't deallocate
    private var acceptSource: DispatchSourceRead?

    /// Use a basic output stream to implement server output stream.
    private var outputStream: BasicStream<TCPClient>?

    /// The amount of requested output remaining
    private var requestedOutputRemaining: UInt

<<<<<<< HEAD
    /// Creates a TCPServer from an existing TCPSocket.
    public init(socket: TCPSocket, eventLoops: [EventLoop]) throws {
=======
    /// Creates a TCP server from an existing TCP socket.
    public init(socket: TCPSocket, eventLoops: [EventLoop], acceptQueue: DispatchQueue) {
>>>>>>> 0adb5738
        self.socket = socket
        self.queue = acceptQueue
        self.eventLoops = eventLoops
        self.eventLoopsIterator = try LoopIterator(eventLoops)
        self.requestedOutputRemaining = 0
    }

<<<<<<< HEAD
    /// Creates a TCPServer.
    public convenience init(eventLoops: [EventLoop]) throws {
        try self.init(socket: .init(), eventLoops: eventLoops)
=======
    /// Creates a new socket
    public convenience init(eventLoops: [EventLoop], acceptQueue: DispatchQueue) throws {
        try self.init(socket: .init(), eventLoops: eventLoops, acceptQueue: acceptQueue)
>>>>>>> 0adb5738
    }

    /// Starts listening for peers asynchronously
    public func start(hostname: String = "0.0.0.0", port: UInt16, backlog: Int32 = 128) throws {
        /// bind the socket and start listening
        try socket.bind(hostname: hostname, port: port)
        try socket.listen(backlog: backlog)

        /// initialize the internal output stream
        let outputStream = BasicStream<TCPClient>()

        /// handle downstream requesting data
        /// suspend will be called automatically if the
        /// remaining requested output count ever
        /// reaches zero.
        /// the downstream is expected to continue
        /// requesting additional output as it is ready.
        /// the server will automatically resume if
        /// additional clients are requested after
        /// suspend has been called
        outputStream.onRequestClosure = { count in self.queue.async { self.resume(count) } }

        /// handle downstream canceling output requests
        outputStream.onCancelClosure =  { self.queue.async { self.stop() } }

        self.outputStream = outputStream

    }

    /// See OutputStream.output
    public func output<S>(to inputStream: S) where S: InputStream, TCPServer.Output == S.Input {
        outputStream?.output(to: inputStream)
    }

    /// Stops the server
    public func stop() {
        socket.close()
        outputStream?.onClose()
        outputStream = nil
        if requestedOutputRemaining == 0 {
            /// dispatch sources must be resumed before
            /// deinitializing
            acceptSource?.resume()
        }
        acceptSource = nil
    }

    /// Resumes accepting clients if currently suspended
    /// and count is greater than 0
    private func resume(_ accepting: UInt) {
        let isSuspended = requestedOutputRemaining == 0
        requestedOutputRemaining += accepting

        if isSuspended && requestedOutputRemaining > 0 {
            ensureAcceptSource().resume()
        }
    }

    /// Suspends accepting clients.
    private func suspend() {
        print("suspending accept")
        ensureAcceptSource().suspend()
        requestedOutputRemaining = 0
    }

    /// Returns the existing accept source or creates
    /// and stores a new one
    private func ensureAcceptSource() -> DispatchSourceRead {
        guard let existing = acceptSource else {
            /// create a new accept source
            let source = DispatchSource.makeReadSource(
                fileDescriptor: socket.descriptor,
                queue: queue
            )

            /// handle a new accept
            source.setEventHandler(handler: acceptClient)

            /// handle a cancel event
            source.setCancelHandler(handler: stop)

            acceptSource = source
            return source
        }

        /// return the existing source
        return existing
    }

    /// Accepts a client and outputs to the output stream
    /// important: the socket _must_ be ready to accept a client
    /// as indicated by a read source.
    private func acceptClient() {
        /// it should be impossible to call this function when the
        /// outputStream is nil. fatalError here may help catch bugs.
        guard let outputStream = self.outputStream else {
            fatalError("\(#function) called while outputStream is nil")
        }

        let accepted: TCPSocket

        /// accept the new connection or throw an error
        do {
            accepted = try socket.accept()
        } catch {
            outputStream.onError(error)
            return
        }

        /// init a tcp client with the socket and assign it an event loop
        let client = TCPClient(
            socket: accepted,
            on: eventLoopsIterator.next()
        )

        /// check the will accept closure to approve this connection
        if let shouldAccept = willAccept, !shouldAccept(client) {
            client.stop()
            return
        }

        /// output the client
        outputStream.onInput(client)

        /// decrement remaining and check if
        /// we need to suspend accepting
        self.requestedOutputRemaining -= 1
        if self.requestedOutputRemaining == 0 {
            suspend()
        }
    }
}<|MERGE_RESOLUTION|>--- conflicted
+++ resolved
@@ -48,13 +48,8 @@
     /// The amount of requested output remaining
     private var requestedOutputRemaining: UInt
 
-<<<<<<< HEAD
     /// Creates a TCPServer from an existing TCPSocket.
-    public init(socket: TCPSocket, eventLoops: [EventLoop]) throws {
-=======
-    /// Creates a TCP server from an existing TCP socket.
     public init(socket: TCPSocket, eventLoops: [EventLoop], acceptQueue: DispatchQueue) {
->>>>>>> 0adb5738
         self.socket = socket
         self.queue = acceptQueue
         self.eventLoops = eventLoops
@@ -62,15 +57,9 @@
         self.requestedOutputRemaining = 0
     }
 
-<<<<<<< HEAD
-    /// Creates a TCPServer.
-    public convenience init(eventLoops: [EventLoop]) throws {
-        try self.init(socket: .init(), eventLoops: eventLoops)
-=======
-    /// Creates a new socket
+    /// Creates a new TCPServer.
     public convenience init(eventLoops: [EventLoop], acceptQueue: DispatchQueue) throws {
         try self.init(socket: .init(), eventLoops: eventLoops, acceptQueue: acceptQueue)
->>>>>>> 0adb5738
     }
 
     /// Starts listening for peers asynchronously

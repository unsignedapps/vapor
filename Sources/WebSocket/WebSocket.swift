--- conflicted
+++ resolved
@@ -8,11 +8,7 @@
 /// A websocket connection. Can be either the client or server side of the connection
 ///
 /// [Learn More →](https://docs.vapor.codes/3.0/websocket/websocket/)
-<<<<<<< HEAD
-public final class WebSocket {
-=======
 public class WebSocket: ClosableStream {
->>>>>>> 21e78883
     /// A stream of incoming and outgoing strings between both parties
     let textStream = TextStream()
     

import Core
import Async
import Dispatch

/// An automatically managed pool of connections to a server.
///
/// [Learn More →](https://docs.vapor.codes/3.0/mysql/setup/#connecting)
public final class MySQLConnectionPool {
    /// The queue on which connections will be created
    let eventLoop: EventLoop
    
    /// The hostname to which connections will be connected
    let hostname: String
    
    /// The port to which connections will be connected
    let port: UInt16
    
    /// The username to authenticate with
    let user: String
    
    /// The password to authenticate with
    let password: String?
    
    /// The database to select
    let database: String?
    
    /// A list of all currently active connections
    var pool = [ConnectionPair]()
    
    var waitQueue = [Promise<ConnectionPair>]()
    
    /// The maximum amount of connections in this pool
    ///
    /// Lowering this number may not result in closing connections
    public var maxConnections = 10
    
    class ConnectionPair {
        let connection: MySQLConnection
        var reserved = false
        
        init(connection: MySQLConnection) {
            self.connection = connection
        }
    }
    
    /// Creates a connection pool for a specific queue
    ///
    /// All connections in this pool will use this queue
    ///
    /// This pool is not threadsafe. Use one pool per thread
<<<<<<< HEAD
    public init(hostname: String, port: UInt16 = 3306, user: String, password: String?, database: String?, on worker: Worker) {
        self.worker = worker
=======
    public init(
        hostname: String,
        port: UInt16 = 3306,
        user: String,
        password: String?,
        database: String?,
        on eventLoop: EventLoop
    ) {
        self.eventLoop = eventLoop
>>>>>>> 0e52674e
        self.hostname = hostname
        self.port = port
        self.user = user
        self.password = password
        self.database = database
    }
    
    func release(_ pair: ConnectionPair) {
        pair.reserved = false
        
        if waitQueue.count > 0 {
            waitQueue.removeFirst().complete(pair)
        }
    }
    
    typealias Complete = (()->())
    
    /// Retains a connection (or creates a new one) to execute the handler with
    ///
    /// Retained connections can only be used for a single query at a time
    ///
    ///
    public func retain<T>(_ handler: @escaping ((MySQLConnection) -> Future<T>)) -> Future<T> {
        let promise = Promise<ConnectionPair>()
        
        let future = promise.future.flatMap { pair -> Future<T> in
            pair.reserved = true
            
            // Runs the handler with the connection
            let future = handler(pair.connection)
                
            future.do { _ in
                self.release(pair)
            }.catch { _ in
                self.release(pair)
            }
            
            return future
        }
        
        // Checks for an existing connection
        pairChecker: for pair in pool where !pair.reserved {
            promise.complete(pair)
            
            return future
        }
        
        if self.pool.count >= maxConnections {
            let connectionPromise = Promise<ConnectionPair>()
            
            waitQueue.append(connectionPromise)
            
            connectionPromise.future.do(promise.complete).catch(promise.fail)
            
            return future
        }
        
<<<<<<< HEAD
        MySQLConnection.makeConnection(
=======
        Connection.makeConnection(
>>>>>>> 0e52674e
            hostname: hostname,
            user: user,
            password: password,
            database: database,
<<<<<<< HEAD
            on: worker
=======
            on: eventLoop
>>>>>>> 0e52674e
        ).do { connection in
            let pair = ConnectionPair(connection: connection)
            pair.reserved = true
            
            self.pool.append(pair)
            
            promise.complete(pair)
        }.catch(promise.fail)
        
        return future
    }
}<|MERGE_RESOLUTION|>--- conflicted
+++ resolved
@@ -48,10 +48,6 @@
     /// All connections in this pool will use this queue
     ///
     /// This pool is not threadsafe. Use one pool per thread
-<<<<<<< HEAD
-    public init(hostname: String, port: UInt16 = 3306, user: String, password: String?, database: String?, on worker: Worker) {
-        self.worker = worker
-=======
     public init(
         hostname: String,
         port: UInt16 = 3306,
@@ -61,7 +57,6 @@
         on eventLoop: EventLoop
     ) {
         self.eventLoop = eventLoop
->>>>>>> 0e52674e
         self.hostname = hostname
         self.port = port
         self.user = user
@@ -119,20 +114,12 @@
             return future
         }
         
-<<<<<<< HEAD
         MySQLConnection.makeConnection(
-=======
-        Connection.makeConnection(
->>>>>>> 0e52674e
             hostname: hostname,
             user: user,
             password: password,
             database: database,
-<<<<<<< HEAD
-            on: worker
-=======
             on: eventLoop
->>>>>>> 0e52674e
         ).do { connection in
             let pair = ConnectionPair(connection: connection)
             pair.reserved = true

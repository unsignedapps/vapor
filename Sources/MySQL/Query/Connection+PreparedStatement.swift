import Async
import Bits
import Foundation

extension MySQLConnection {
    /// https://mariadb.com/kb/en/library/com_stmt_prepare/
    ///
    /// Prepares a query and returns a prepared statement that can be used for binding and execution
    ///
    /// [Learn More →](https://docs.vapor.codes/3.0/databases/mysql/prepared-statements/)
    func prepare(query: Query) -> Future<PreparedStatement> {
        let promise = Promise<PreparedStatement>()
        var statement: PreparedStatement?

        self.packetStream.drain { packet in
            if let statement = statement {
                do {
                    if statement.columns.count < statement.columnCount {
                        statement.columns.append(try packet.parseFieldDefinition())
                    } else if statement.parameters.count < statement.parameterCount {
                        statement.parameters.append(try packet.parseFieldDefinition())
                    }
                    
                    if statement.columns.count == statement.columnCount && statement.parameters.count == statement.parameterCount {
                        promise.complete(statement)
                    }
                } catch {
                    promise.fail(error)
                }
            } else {
                guard packet.payload.count == 12, packet.payload.first == 0x00 else {
                    promise.fail(MySQLError(packet: packet))
                    return
                }
                
                let parser = Parser(packet: packet, position: 1)
                
                do {
                    let statementID = try parser.parseUInt32()
                    let columnCount = try parser.parseUInt16()
                    let parameterCount = try parser.parseUInt16()
                    
                    let preparedStatement = PreparedStatement(
                        statementID: statementID,
                        columnCount: columnCount,
                        connection: self,
                        parameterCount: parameterCount
                    )
                    
                    if columnCount == 0 && parameterCount == 0 {
                        promise.complete(preparedStatement)
                    }
                    
                    statement = preparedStatement
                } catch {
                    promise.fail(error)
                }
            }
        }.catch(onError: promise.fail)
        
        self.parser.catch(promise.fail)
        
        do {
            try self.prepare(query: query.queryString)
            return promise.future
        } catch {
            return Future(error: error)
        }
    }
    
    /// https://mariadb.com/kb/en/com_stmt_reset/
    ///
    /// Resets a prepared statement so it can be re-used for another binding + execution
    ///
    /// [Learn More →](https://docs.vapor.codes/3.0/databases/mysql/prepared-statements/)
    func resetPreparedStatement(_ statement: PreparedStatement) -> Future<Void> {
        var data = Data(repeating: 0x1a, count: 5)
        
        data.withUnsafeMutableBytes { (pointer: MutableBytesPointer) in
            pointer.advanced(by: 1).withMemoryRebound(to: UInt32.self, capacity: 1) { pointer in
                pointer.pointee = statement.statementID
            }
        }
        
        do {
            let promise = Promise<Void>()
            
            self.packetStream.drain { packet in
                guard packet.payload.first == 0x00 else {
                    promise.fail(MySQLError(packet: packet))
                    return
                }
                
<<<<<<< HEAD
                promise.complete()
            }
=======
                promise.complete(())
            }.catch(onError: promise.fail)
>>>>>>> 5581dfd0
            
            try self.write(packetFor: data)
            
            return promise.future
        } catch {
            return Future(error: error)
        }
    }
    
    /// https://mariadb.com/kb/en/library/3-binary-protocol-prepared-statements-com_stmt_close/
    ///
    /// Closes (cleans up) the statement
    ///
    /// [Learn More →](https://docs.vapor.codes/3.0/databases/mysql/prepared-statements/)
    func closeStatement(_ statement: PreparedStatement) {
        var data = Data(repeating: 0x19, count: 5)
        
        data.withUnsafeMutableBytes { (pointer: MutableBytesPointer) in
            pointer.advanced(by: 1).withMemoryRebound(to: UInt32.self, capacity: 1) { pointer in
                pointer.pointee = statement.statementID
            }
        }
        
        _ = try? self.write(packetFor: data)
    }
}<|MERGE_RESOLUTION|>--- conflicted
+++ resolved
@@ -8,10 +8,10 @@
     /// Prepares a query and returns a prepared statement that can be used for binding and execution
     ///
     /// [Learn More →](https://docs.vapor.codes/3.0/databases/mysql/prepared-statements/)
-    func prepare(query: Query) -> Future<PreparedStatement> {
+    func prepare(query: MySQLQuery) -> Future<PreparedStatement> {
         let promise = Promise<PreparedStatement>()
         var statement: PreparedStatement?
-
+        
         self.packetStream.drain { packet in
             if let statement = statement {
                 do {
@@ -58,8 +58,6 @@
             }
         }.catch(onError: promise.fail)
         
-        self.parser.catch(promise.fail)
-        
         do {
             try self.prepare(query: query.queryString)
             return promise.future
@@ -91,13 +89,8 @@
                     return
                 }
                 
-<<<<<<< HEAD
                 promise.complete()
-            }
-=======
-                promise.complete(())
             }.catch(onError: promise.fail)
->>>>>>> 5581dfd0
             
             try self.write(packetFor: data)
             

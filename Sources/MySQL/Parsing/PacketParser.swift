import Async
import Bits
import libc

/// Parses buffers into packets
internal final class PacketParser : Async.Stream {
    var buffer: (buffer: MutableByteBuffer, containing: Int, sequenceId: UInt8)?
    
    public typealias Input = MutableByteBuffer
    public typealias Output = Packet

    /// Use a basic stream to easily implement our output stream.
    private var outputStream: BasicStream<Output> = .init()

    /// Creates a new PacketParser.
    init() {}

    /// See InputStream.onInput
    func onInput(_ input: MutableByteBuffer) {
        do {
            try parse(input)
        } catch {
            onError(error)
        }
    }

    /// See InputStream.onError
    func onError(_ error: Error) {
        outputStream.onError(error)
    }

    /// See OutputStream.onOutput
    func onOutput<I>(_ input: I) where I : InputStream, Output == I.Input {
        outputStream.onOutput(input)
    }
    
    func parse(_ input: MutableByteBuffer) throws {
        // If there's no input pointer, throw an error
        guard var pointer = input.baseAddress else {
            throw MySQLError(.invalidPacket)
        }
        
        // Capture the pointer's contentlength
        var length = input.count
        
<<<<<<< HEAD
        // Parses the buffer
        //
        // returns true if parsing needs to continue
        func parseInput(into buffer: MutableByteBuffer, alreadyContaining containing: Int, sequenceId: UInt8) -> Bool {
            // If there's no input pointer, throw an error
            guard let destination = buffer.baseAddress?.advanced(by: containing) else {
                errorStream?(MySQLError(.invalidPacket))
                return false
            }
            
            // The rest of the packet
            let needing = buffer.count &- containing
            
            // If there's too much data
            if length > needing {
                // copy only the necessary
                memcpy(destination, pointer, needing)
                
                // Packet is complete, send it up
                let packet = Packet(sequenceId: sequenceId, payload: buffer)
                output(packet)
                
                self.buffer = nil
                
                guard length &- needing > 0 else {
                    return false
                }
                
                pointer = pointer.advanced(by: needing)
                length = length &- needing
                return true
                // If we have exactly enough or too little
            } else {
                memcpy(destination, pointer, length)
                
                // If the packet is not complete yet
                guard containing &+ length == buffer.count else {
                    // update the partial packet
                    self.buffer = (buffer, containing &+ length, sequenceId)
                    return false
                }
                
                // Packet is complete, send it up
                let packet = Packet(sequenceId: sequenceId, payload: buffer)
                output(packet)
                
                self.buffer = nil
                return false
            }
        }
        
        var bufferSize: Int
        var containing: Int
        var sequenceId: UInt8
        var buffer: MutableByteBuffer
        
        repeat {
            containing = 0
            
            // If an existing packet it building
            if let (_buffer, _containing, _sequenceId) = self.buffer {
                // Continue parsing from the start
                
                buffer = _buffer
                bufferSize = buffer.count
                containing = _containing
                sequenceId = _sequenceId
            } else {
                // at least 4 packet bytes for new packets
                // TODO: internal 3-byte buffer like MongoKitten's for this odd scenario
                guard length > 3 else {
                    if length == 0 {
                        return
                    }
                    
                    errorStream?(MySQLError(.invalidPacket))
                    return
                }
                
                // take the first 3 bytes
                let byte0 = (numericCast(pointer[0]) as UInt32).littleEndian
                let byte1 = (numericCast(pointer[1]) as UInt32).littleEndian << 8
                let byte2 = (numericCast(pointer[2]) as UInt32).littleEndian << 16
                
                // Parse buffer size
                bufferSize = Int(byte0 | byte1 | byte2)
                sequenceId = input[3]
                
                // Build a buffer size
                let bufferPointer = UnsafeMutablePointer<UInt8>.allocate(capacity: bufferSize)
                buffer = MutableByteBuffer(start: bufferPointer, count: bufferSize)
                
                // Advance the pointer by the header size
                pointer = pointer.advanced(by: 4)
                
                // Decrease the pointer size by the header size
                length = length &- 4
=======
        // If an existing packet it building
        if let (buffer, containing, sequenceId) = self.buffer {
            // Continue parsing from the start
            try parseInput(
                pointer: pointer,
                length: length,
                into: buffer,
                alreadyContaining: containing,
                sequenceId: sequenceId
            )
            // If a new packet is coming
        } else {
            // at least 4 packet bytes for new packets
            // TODO: internal 3-byte buffer like MongoKitten's for this odd scenario
            guard input.count > 3 else {
                if input.count == 0 {
                    return
                }
                
                throw MySQLError(.invalidPacket)
>>>>>>> 5581dfd0
            }
            // Parse the packet contents
<<<<<<< HEAD
        } while parseInput(into: buffer, alreadyContaining: containing, sequenceId: sequenceId)
=======
            try parseInput(
                pointer: pointer,
                length: length,
                into: buffer,
                alreadyContaining: 0,
                sequenceId: sequenceId
            )
        }
    }

    // Parses the buffer
    private func parseInput(
        pointer: UnsafeMutablePointer<Byte>,
        length: Int,
        into buffer: MutableByteBuffer,
        alreadyContaining containing: Int,
        sequenceId: UInt8
    ) throws {
        // If there's no input pointer, throw an error
        guard let destination = buffer.baseAddress?.advanced(by: containing) else {
            throw MySQLError(.invalidPacket)
        }

        // The rest of the packet
        let needing = buffer.count &- containing

        // If there's too much data
        if length > needing {
            // copy only the necessary
            memcpy(destination, pointer, needing)

            // Packet is complete, send it up
            let packet = Packet(sequenceId: sequenceId, payload: buffer)
            outputStream.onInput(packet)

            self.buffer = nil

            guard length &- needing > 0 else {
                return
            }

            let input = MutableByteBuffer(start: pointer.advanced(by: needing), count: length &- needing)
            onInput(input)
            // If we have exactly enough or too little
        } else {
            memcpy(destination, pointer, length)

            // If the packet is not complete yet
            guard containing &+ length == buffer.count else {
                // update the partial packet
                self.buffer = (buffer, containing &+ length, sequenceId)
                return
            }

            // Packet is complete, send it up
            let packet = Packet(sequenceId: sequenceId, payload: buffer)
            outputStream.onInput(packet)

            self.buffer = nil
        }
>>>>>>> 5581dfd0
    }
}

extension Packet {
    /// Parses the field definition from a packet
    func parseFieldDefinition() throws -> Field {
        let parser = Parser(packet: self)
        
        try parser.skipLenEnc() // let catalog = try parser.parseLenEncString()
        try parser.skipLenEnc() // let database = try parser.parseLenEncString()
        try parser.skipLenEnc() // let table = try parser.parseLenEncString()
        try parser.skipLenEnc() // let originalTable = try parser.parseLenEncString()
        let name = try parser.parseLenEncString()
        try parser.skipLenEnc() // let originalName = try parser.parseLenEncString()
        
        parser.position += 1
        
        let charSet = try parser.byte()
        let collation = try parser.byte()
        
        let length = try parser.parseUInt32()
        
        guard let fieldType = Field.FieldType(rawValue: try parser.byte()) else {
            throw MySQLError(.invalidPacket)
        }
        
        let flags = Field.Flags(rawValue: try parser.parseUInt16())
        
        let decimals = try parser.byte()
        
        return Field(
            catalog: nil,
            database: nil,
            table: nil,
            originalTable: nil,
            name: name,
            originalName: nil,
            charSet: charSet,
            collation: collation,
            length: length,
            fieldType: fieldType,
            flags: flags,
            decimals: decimals
        )
    }
}<|MERGE_RESOLUTION|>--- conflicted
+++ resolved
@@ -3,17 +3,23 @@
 import libc
 
 /// Parses buffers into packets
-internal final class PacketParser : Async.Stream {
-    var buffer: (buffer: MutableByteBuffer, containing: Int, sequenceId: UInt8)?
-    
-    public typealias Input = MutableByteBuffer
-    public typealias Output = Packet
-
-    /// Use a basic stream to easily implement our output stream.
-    private var outputStream: BasicStream<Output> = .init()
-
-    /// Creates a new PacketParser.
-    init() {}
+internal final class PacketParser: Async.Stream {
+    /// See InputStream.Input
+    typealias Input = MutableByteBuffer
+
+    /// See OutputStream.Output
+    typealias Output = Packet
+
+    /// Basic stream to easily implement async stream.
+    private var outputStream: BasicStream<Output>
+
+    /// Internal buffer
+    private var buffer: (buffer: MutableByteBuffer, containing: Int, sequenceId: UInt8)?
+
+    /// Create a new packet parser
+    init() {
+        self.outputStream = .init()
+    }
 
     /// See InputStream.onInput
     func onInput(_ input: MutableByteBuffer) {
@@ -29,10 +35,11 @@
         outputStream.onError(error)
     }
 
-    /// See OutputStream.onOutput
-    func onOutput<I>(_ input: I) where I : InputStream, Output == I.Input {
+    /// See OutuptStream.onOutput
+    func onOutput<I>(_ input: I) where I: InputStream, Output == I.Input {
         outputStream.onOutput(input)
     }
+
     
     func parse(_ input: MutableByteBuffer) throws {
         // If there's no input pointer, throw an error
@@ -42,58 +49,6 @@
         
         // Capture the pointer's contentlength
         var length = input.count
-        
-<<<<<<< HEAD
-        // Parses the buffer
-        //
-        // returns true if parsing needs to continue
-        func parseInput(into buffer: MutableByteBuffer, alreadyContaining containing: Int, sequenceId: UInt8) -> Bool {
-            // If there's no input pointer, throw an error
-            guard let destination = buffer.baseAddress?.advanced(by: containing) else {
-                errorStream?(MySQLError(.invalidPacket))
-                return false
-            }
-            
-            // The rest of the packet
-            let needing = buffer.count &- containing
-            
-            // If there's too much data
-            if length > needing {
-                // copy only the necessary
-                memcpy(destination, pointer, needing)
-                
-                // Packet is complete, send it up
-                let packet = Packet(sequenceId: sequenceId, payload: buffer)
-                output(packet)
-                
-                self.buffer = nil
-                
-                guard length &- needing > 0 else {
-                    return false
-                }
-                
-                pointer = pointer.advanced(by: needing)
-                length = length &- needing
-                return true
-                // If we have exactly enough or too little
-            } else {
-                memcpy(destination, pointer, length)
-                
-                // If the packet is not complete yet
-                guard containing &+ length == buffer.count else {
-                    // update the partial packet
-                    self.buffer = (buffer, containing &+ length, sequenceId)
-                    return false
-                }
-                
-                // Packet is complete, send it up
-                let packet = Packet(sequenceId: sequenceId, payload: buffer)
-                output(packet)
-                
-                self.buffer = nil
-                return false
-            }
-        }
         
         var bufferSize: Int
         var containing: Int
@@ -119,8 +74,7 @@
                         return
                     }
                     
-                    errorStream?(MySQLError(.invalidPacket))
-                    return
+                    throw MySQLError(.invalidPacket)
                 }
                 
                 // take the first 3 bytes
@@ -141,51 +95,27 @@
                 
                 // Decrease the pointer size by the header size
                 length = length &- 4
-=======
-        // If an existing packet it building
-        if let (buffer, containing, sequenceId) = self.buffer {
-            // Continue parsing from the start
-            try parseInput(
-                pointer: pointer,
-                length: length,
-                into: buffer,
-                alreadyContaining: containing,
-                sequenceId: sequenceId
-            )
-            // If a new packet is coming
-        } else {
-            // at least 4 packet bytes for new packets
-            // TODO: internal 3-byte buffer like MongoKitten's for this odd scenario
-            guard input.count > 3 else {
-                if input.count == 0 {
-                    return
-                }
-                
-                throw MySQLError(.invalidPacket)
->>>>>>> 5581dfd0
             }
             // Parse the packet contents
-<<<<<<< HEAD
-        } while parseInput(into: buffer, alreadyContaining: containing, sequenceId: sequenceId)
-=======
-            try parseInput(
-                pointer: pointer,
-                length: length,
-                into: buffer,
-                alreadyContaining: 0,
-                sequenceId: sequenceId
-            )
-        }
+        } while try parseInput(
+            pointer: &pointer,
+            into: buffer,
+            length: &length,
+            alreadyContaining: containing,
+            sequenceId: sequenceId
+        )
     }
 
     // Parses the buffer
+    //
+    // returns true if parsing needs to continue
     private func parseInput(
-        pointer: UnsafeMutablePointer<Byte>,
-        length: Int,
+        pointer: inout UnsafeMutablePointer<Byte>,
         into buffer: MutableByteBuffer,
+        length: inout Int,
         alreadyContaining containing: Int,
         sequenceId: UInt8
-    ) throws {
+    ) throws -> Bool {
         // If there's no input pointer, throw an error
         guard let destination = buffer.baseAddress?.advanced(by: containing) else {
             throw MySQLError(.invalidPacket)
@@ -206,11 +136,12 @@
             self.buffer = nil
 
             guard length &- needing > 0 else {
-                return
+                return false
             }
 
-            let input = MutableByteBuffer(start: pointer.advanced(by: needing), count: length &- needing)
-            onInput(input)
+            pointer = pointer.advanced(by: needing)
+            length = length &- needing
+            return true
             // If we have exactly enough or too little
         } else {
             memcpy(destination, pointer, length)
@@ -219,7 +150,7 @@
             guard containing &+ length == buffer.count else {
                 // update the partial packet
                 self.buffer = (buffer, containing &+ length, sequenceId)
-                return
+                return false
             }
 
             // Packet is complete, send it up
@@ -227,8 +158,8 @@
             outputStream.onInput(packet)
 
             self.buffer = nil
-        }
->>>>>>> 5581dfd0
+            return false
+        }
     }
 }
 

--- conflicted
+++ resolved
@@ -37,7 +37,6 @@
     }
 }
 
-<<<<<<< HEAD
 extension Request {
     /// See `req.response(http:)`.
     @available(*, deprecated, renamed: "response(http:)")
@@ -51,7 +50,7 @@
         return response(body, as: contentType)
     }
 }
-=======
+
 extension Array where Element == Middleware {
     /// Wraps a `Responder` in an array of `Middleware` creating a new `Responder`.
     /// - note: The array of middleware must be `[Middleware]` not `[M] where M: Middleware`.
@@ -59,5 +58,4 @@
     public func makeResponder(chainedto responder: Responder) -> Responder {
         return makeResponder(chainingTo: responder)
     }
-}
->>>>>>> 027fd04b
+}
import Async
import Console
import Dispatch
//import HTTP
import Foundation
import Routing
import Service
//import TLS
//#if os(Linux)
//    import OpenSSL
//#else
//    import AppleTLS
//#endif

extension Services {
    /// The default Services included in the framework.
    public static func `default`() -> Services {
        var services = Services()

        // register engine server and default config settings
        services.register(Server.self) { container -> EngineServer in
            return try EngineServer(
                config: container.make(for: EngineServer.self),
                container: container
            )
        }
        
        services.register { container -> EngineServerConfig in
            if container.environment.isRelease {
                return try EngineServerConfig.detect(port: 80)
            } else {
                return try EngineServerConfig.detect()
            }
        }

        // bcrypt
        services.register { container -> BCryptHasher in
            let cost: UInt

            switch container.environment {
            case .production: cost = 12
            default: cost = 4
            }
            
            return BCryptHasher(
                version: .two(.y),
                cost: cost
            )
        }

        // sessions
//        services.register(SessionCache.self)
//        services.register(SessionsMiddleware.self)
//        services.register(KeyedCacheSessions.self)
//        services.register(SessionsConfig.self)

        // keyed cache
        services.register(KeyedCache.self) { container -> MemoryKeyedCache in
            return MemoryKeyedCache(on: container)
        }
        
//        services.register { container in
//            return SSLClientSettings()
//        }
//        
//        services.register(SSLClientUpgrader.self) { _ in
//            return DefaultSSLClientUpgrader()
//        }
//        
//        services.register(SSLPeerUpgrader.self) { _ in
//            return DefaultSSLPeerUpgrader()
//        }
//        
//        services.register(SSLClient.self) { container -> DefaultSSLClient in
//            let client = try defaultSSLClient.init(
//                settings: try container.make(for: SSLClientSettings.self),
//                on: container
//            )
//            
//            return BasicSSLClient(boxing: client)
//        }

<<<<<<< HEAD
//        services.register(Client.self) { container -> EngineClient in
//            if let sub = container as? SubContainer {
//                /// if a request is creating a client, we should
//                /// use the event loop as the container
//                return try EngineClient(container: sub.superContainer, config: container.make(for: EngineClient.self))
//            } else {
//                return try EngineClient(container: container, config: container.make(for: EngineClient.self))
//            }
//        }
=======
        services.register(Client.self) { container -> EngineClient in
            if let sub = container as? SubContainer {
                /// if a request is creating a client, we should
                /// use the event loop as the container
                return try EngineClient(container: sub.superContainer, config: container.make(for: EngineClient.self))
            } else {
                return try EngineClient(container: container, config: container.make(for: EngineClient.self))
            }
        }
        services.register(FoundationClient.self)
>>>>>>> 36b19099

//        services.register { container -> EngineClientConfig in
//            return EngineClientConfig()
//        }

        // register middleware
        services.register { container -> MiddlewareConfig in
            return MiddlewareConfig.default()
        }

//        services.register { container -> FileMiddleware in
//            let directory = try container.make(DirectoryConfig.self, for: FileMiddleware.self)
//            return FileMiddleware(publicDirectory: directory.workDir + "Public/")
//        }
//
        services.register { container in
            return DateMiddleware()
        }
        
        services.register { worker in
            return try ErrorMiddleware(environment: worker.environment, log: worker.make(for: ErrorMiddleware.self))
        }

        // register router
        services.register(Router.self) { container -> EngineRouter in
            return EngineRouter.default()
        }

        // register content coders
        services.register(ContentConfig.self)
        services.register(ContentCoders.self)
        
//        // register transfer encodings
//        services.register { container -> TransferEncodingConfig in
//            return TransferEncodingConfig.default()
//        }

//        services.register([FileReader.self, FileCache.self]) { container -> File in
//            return File(on: container)
//        }

        // register terminal console
        services.register(Console.self) { container -> Terminal in
            return Terminal()
        }
        services.register(Responder.self) { container -> ApplicationResponder in
            let middleware = try container
                .make(MiddlewareConfig.self, for: ServeCommand.self)
                .resolve(for: container)

            let router = try RouterResponder(
                router: container.make(for: Responder.self)
            )
            let wrapped = middleware.makeResponder(chainedto: router)
            return ApplicationResponder(wrapped)
        }

        services.register { worker -> ServeCommand in
            return try ServeCommand(
                server: worker.make(for: ServeCommand.self)
            )
        }
        services.register { container -> CommandConfig in
            return CommandConfig.default()
        }
        services.register { container -> RoutesCommand in
            return try RoutesCommand(
                router: container.make(for: RoutesCommand.self)
            )
        }

        // directory
        services.register { container -> DirectoryConfig in
            return DirectoryConfig.detect()
        }

        // logging
        services.register(Logger.self) { container -> ConsoleLogger in
            return try ConsoleLogger(
                console: container.make(for: ConsoleLogger.self)
            )
        }
        services.register(Logger.self) { container -> PrintLogger in
            return PrintLogger()
        }

        // templates
        services.register(TemplateRenderer.self) { container -> PlaintextRenderer in
            let dir = try container.make(DirectoryConfig.self, for: PlaintextRenderer.self)
            return PlaintextRenderer.init(viewsDir: dir.workDir + "Resources/Views/", on: container)
        }

        // multipart
//        services.register(MultipartFormConfig.self)

        return services
    }
}

public struct ApplicationResponder: Responder, Service {
    private let responder: Responder
    init(_ responder: Responder) {
        self.responder = responder
    }

    public func respond(to req: Request) throws -> Future<Response> {
        return try responder.respond(to: req)
    }
}

extension PlaintextRenderer: Service { }
extension Terminal: Service { }
extension EphemeralWorkerConfig: Service { }
extension DirectoryConfig: Service { }
extension ConsoleLogger: Service { }
extension PrintLogger: Service {}
extension MemoryKeyedCache: Service {}<|MERGE_RESOLUTION|>--- conflicted
+++ resolved
@@ -80,7 +80,6 @@
 //            return BasicSSLClient(boxing: client)
 //        }
 
-<<<<<<< HEAD
 //        services.register(Client.self) { container -> EngineClient in
 //            if let sub = container as? SubContainer {
 //                /// if a request is creating a client, we should
@@ -90,18 +89,8 @@
 //                return try EngineClient(container: container, config: container.make(for: EngineClient.self))
 //            }
 //        }
-=======
-        services.register(Client.self) { container -> EngineClient in
-            if let sub = container as? SubContainer {
-                /// if a request is creating a client, we should
-                /// use the event loop as the container
-                return try EngineClient(container: sub.superContainer, config: container.make(for: EngineClient.self))
-            } else {
-                return try EngineClient(container: container, config: container.make(for: EngineClient.self))
-            }
-        }
+
         services.register(FoundationClient.self)
->>>>>>> 36b19099
 
 //        services.register { container -> EngineClientConfig in
 //            return EngineClientConfig()

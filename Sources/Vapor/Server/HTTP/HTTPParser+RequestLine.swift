--- conflicted
+++ resolved
@@ -11,11 +11,7 @@
         static let options = "options".data
         static let trace = "trace".data
         static let patch = "patch".data
-<<<<<<< HEAD
 
-=======
-        
->>>>>>> 37ce2332
         enum Error: ErrorProtocol {
             case invalidRequestLine
         }
@@ -27,11 +23,7 @@
 
         init(_ data: Data) throws {
             let comps = data.split(
-<<<<<<< HEAD
-                separator: Byte.ASCII.space,
-=======
                 separator: .space,
->>>>>>> 37ce2332
                 maxSplits: 3,
                 omittingEmptySubsequences: true
             )
@@ -47,32 +39,19 @@
 
         var version: Request.Version {
             // ["HTTP", "1.1"]
-<<<<<<< HEAD
-            let comps = versionSlice.split(separator: Byte.ASCII.slash, maxSplits: 1)
-=======
             let comps = versionSlice.split(separator: .forwardSlash, maxSplits: 1)
->>>>>>> 37ce2332
 
             var major = 0
             var minor = 0
 
             if comps.count == 2 {
                 // ["1", "1"]
-<<<<<<< HEAD
-                let version = comps[1].split(separator: Byte.ASCII.period, maxSplits: 1)
-
-                major = Data(version[0]).asciiInt ?? 1
-
-                if version.count == 2 {
-                    minor = Data(version[1]).asciiInt ?? 1
-=======
                 let version = comps[1].split(separator: .period, maxSplits: 1)
 
                 major = version[0].int ?? 1
 
                 if version.count == 2 {
                     minor = version[1].int ?? 1
->>>>>>> 37ce2332
                 }
             }
 
@@ -111,12 +90,8 @@
         }
 
         var uri: URI {
-<<<<<<< HEAD
             // Temporary introduction to use new URI parser w/ old struct and model
             let innerUri = try? URIParser.parse(uri: uriSlice.array)
-=======
-            let innerUri = try? URIParser.parse(uri: Data(uriSlice).bytes)
->>>>>>> 37ce2332
 
             let queryString = innerUri?.query ?? ""
 

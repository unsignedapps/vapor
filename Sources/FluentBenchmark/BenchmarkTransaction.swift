import Async
import Dispatch
import Fluent
import Foundation

extension Benchmarker where Database.Connection: TransactionSupporting {
    /// The actual benchmark.
    fileprivate func _benchmark(on conn: Database.Connection) throws {
        // create
        let tanner = User<Database>(name: "Tanner", age: 23)
        try test(tanner.save(on: conn))

        do {
            try conn.transaction { conn in
                var future = Future<Void>(())
                
                /// create 1,000 users
                for i in 1...1_000 {
                    let user = User<Database>(name: "User \(i)", age: i)
                    
                    future = future.then {
                        user.save(on: conn)
                    }
                }

<<<<<<< HEAD
                return future.then {
=======
                return users.flatten().then { _ -> Future<Void> in
>>>>>>> 5cd9c079
                    // count users
                    return conn.query(User<Database>.self).count().then { count -> Future<Void> in
                        if count != 1_001 {
                            self.fail("count should be 1,001")
                        }

                        throw "rollback"
                    }
                }
            }.blockingAwait()

            fail("transaction should have failed")
        } catch {
            // good
        }

        if try test(conn.query(User<Database>.self).count()) != 1 {
            fail("count should have restored to one")
        }
    }

    /// Benchmark fluent transactions.
    public func benchmarkTransactions() throws {
        let worker = DispatchQueue(label: "codes.vapor.fluent.benchmark.models")
        let conn = try test(database.makeConnection(on: worker))
        try _benchmark(on: conn)
    }
}

extension Benchmarker where Database.Connection: TransactionSupporting & SchemaSupporting {
    /// Benchmark fluent transactions.
    /// The schema will be prepared first.
    public func benchmarkTransactions_withSchema() throws {
        let worker = DispatchQueue(label: "codes.vapor.fluent.benchmark.models")
        let conn = try test(database.makeConnection(on: worker))
        try test(UserMigration<Database>.prepare(on: conn))
        try _benchmark(on: conn)
    }
}

<|MERGE_RESOLUTION|>--- conflicted
+++ resolved
@@ -23,11 +23,7 @@
                     }
                 }
 
-<<<<<<< HEAD
                 return future.then {
-=======
-                return users.flatten().then { _ -> Future<Void> in
->>>>>>> 5cd9c079
                     // count users
                     return conn.query(User<Database>.self).count().then { count -> Future<Void> in
                         if count != 1_001 {

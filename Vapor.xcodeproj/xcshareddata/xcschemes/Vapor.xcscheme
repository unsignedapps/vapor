--- conflicted
+++ resolved
@@ -15,7 +15,7 @@
             <BuildableReference
                BuildableIdentifier = "primary"
                BlueprintIdentifier = "______Target_C7"
-               BuildableName = "libC7.dylib"
+               BuildableName = "C7.dylib"
                BlueprintName = "C7"
                ReferencedContainer = "container:Vapor.xcodeproj">
             </BuildableReference>
@@ -29,7 +29,7 @@
             <BuildableReference
                BuildableIdentifier = "primary"
                BlueprintIdentifier = "______Target_S4"
-               BuildableName = "libS4.dylib"
+               BuildableName = "S4.dylib"
                BlueprintName = "S4"
                ReferencedContainer = "container:Vapor.xcodeproj">
             </BuildableReference>
@@ -42,155 +42,107 @@
             buildForAnalyzing = "YES">
             <BuildableReference
                BuildableIdentifier = "primary"
-<<<<<<< HEAD
-               BlueprintIdentifier = "______Target_OperatingSystem"
-               BuildableName = "libOperatingSystem.dylib"
-               BlueprintName = "OperatingSystem"
-=======
                BlueprintIdentifier = "______Target_String"
-               BuildableName = "libString.dylib"
+               BuildableName = "String.dylib"
                BlueprintName = "String"
->>>>>>> fc26c791
-               ReferencedContainer = "container:Vapor.xcodeproj">
-            </BuildableReference>
-         </BuildActionEntry>
-         <BuildActionEntry
-            buildForTesting = "YES"
-            buildForRunning = "YES"
-            buildForProfiling = "YES"
-            buildForArchiving = "YES"
-            buildForAnalyzing = "YES">
-            <BuildableReference
-               BuildableIdentifier = "primary"
-<<<<<<< HEAD
-               BlueprintIdentifier = "______Target_String"
-               BuildableName = "libString.dylib"
-               BlueprintName = "String"
-=======
+               ReferencedContainer = "container:Vapor.xcodeproj">
+            </BuildableReference>
+         </BuildActionEntry>
+         <BuildActionEntry
+            buildForTesting = "YES"
+            buildForRunning = "YES"
+            buildForProfiling = "YES"
+            buildForArchiving = "YES"
+            buildForAnalyzing = "YES">
+            <BuildableReference
+               BuildableIdentifier = "primary"
                BlueprintIdentifier = "______Target_StructuredData"
-               BuildableName = "libStructuredData.dylib"
+               BuildableName = "StructuredData.dylib"
                BlueprintName = "StructuredData"
->>>>>>> fc26c791
-               ReferencedContainer = "container:Vapor.xcodeproj">
-            </BuildableReference>
-         </BuildActionEntry>
-         <BuildActionEntry
-            buildForTesting = "YES"
-            buildForRunning = "YES"
-            buildForProfiling = "YES"
-            buildForArchiving = "YES"
-            buildForAnalyzing = "YES">
-            <BuildableReference
-               BuildableIdentifier = "primary"
-<<<<<<< HEAD
-               BlueprintIdentifier = "______Target_Data"
-               BuildableName = "libData.dylib"
-               BlueprintName = "Data"
-=======
+               ReferencedContainer = "container:Vapor.xcodeproj">
+            </BuildableReference>
+         </BuildActionEntry>
+         <BuildActionEntry
+            buildForTesting = "YES"
+            buildForRunning = "YES"
+            buildForProfiling = "YES"
+            buildForArchiving = "YES"
+            buildForAnalyzing = "YES">
+            <BuildableReference
+               BuildableIdentifier = "primary"
                BlueprintIdentifier = "______Target_JSON"
-               BuildableName = "libJSON.dylib"
+               BuildableName = "JSON.dylib"
                BlueprintName = "JSON"
->>>>>>> fc26c791
-               ReferencedContainer = "container:Vapor.xcodeproj">
-            </BuildableReference>
-         </BuildActionEntry>
-         <BuildActionEntry
-            buildForTesting = "YES"
-            buildForRunning = "YES"
-            buildForProfiling = "YES"
-            buildForArchiving = "YES"
-            buildForAnalyzing = "YES">
-            <BuildableReference
-               BuildableIdentifier = "primary"
-<<<<<<< HEAD
-               BlueprintIdentifier = "______Target_InterchangeData"
-               BuildableName = "libInterchangeData.dylib"
-               BlueprintName = "InterchangeData"
-=======
+               ReferencedContainer = "container:Vapor.xcodeproj">
+            </BuildableReference>
+         </BuildActionEntry>
+         <BuildActionEntry
+            buildForTesting = "YES"
+            buildForRunning = "YES"
+            buildForProfiling = "YES"
+            buildForArchiving = "YES"
+            buildForAnalyzing = "YES">
+            <BuildableReference
+               BuildableIdentifier = "primary"
                BlueprintIdentifier = "______Target_Strand"
-               BuildableName = "libStrand.dylib"
+               BuildableName = "Strand.dylib"
                BlueprintName = "Strand"
->>>>>>> fc26c791
-               ReferencedContainer = "container:Vapor.xcodeproj">
-            </BuildableReference>
-         </BuildActionEntry>
-         <BuildActionEntry
-            buildForTesting = "YES"
-            buildForRunning = "YES"
-            buildForProfiling = "YES"
-            buildForArchiving = "YES"
-            buildForAnalyzing = "YES">
-            <BuildableReference
-               BuildableIdentifier = "primary"
-<<<<<<< HEAD
-               BlueprintIdentifier = "______Target_JSON"
-               BuildableName = "libJSON.dylib"
-               BlueprintName = "JSON"
-=======
+               ReferencedContainer = "container:Vapor.xcodeproj">
+            </BuildableReference>
+         </BuildActionEntry>
+         <BuildActionEntry
+            buildForTesting = "YES"
+            buildForRunning = "YES"
+            buildForProfiling = "YES"
+            buildForArchiving = "YES"
+            buildForAnalyzing = "YES">
+            <BuildableReference
+               BuildableIdentifier = "primary"
                BlueprintIdentifier = "______Target_Hummingbird"
-               BuildableName = "libHummingbird.dylib"
+               BuildableName = "Hummingbird.dylib"
                BlueprintName = "Hummingbird"
->>>>>>> fc26c791
-               ReferencedContainer = "container:Vapor.xcodeproj">
-            </BuildableReference>
-         </BuildActionEntry>
-         <BuildActionEntry
-            buildForTesting = "YES"
-            buildForRunning = "YES"
-            buildForProfiling = "YES"
-            buildForArchiving = "YES"
-            buildForAnalyzing = "YES">
-            <BuildableReference
-               BuildableIdentifier = "primary"
-<<<<<<< HEAD
-               BlueprintIdentifier = "______Target_Strand"
-               BuildableName = "libStrand.dylib"
-               BlueprintName = "Strand"
-=======
+               ReferencedContainer = "container:Vapor.xcodeproj">
+            </BuildableReference>
+         </BuildActionEntry>
+         <BuildActionEntry
+            buildForTesting = "YES"
+            buildForRunning = "YES"
+            buildForProfiling = "YES"
+            buildForArchiving = "YES"
+            buildForAnalyzing = "YES">
+            <BuildableReference
+               BuildableIdentifier = "primary"
                BlueprintIdentifier = "______Target_CryptoEssentials"
-               BuildableName = "libCryptoEssentials.dylib"
+               BuildableName = "CryptoEssentials.dylib"
                BlueprintName = "CryptoEssentials"
->>>>>>> fc26c791
-               ReferencedContainer = "container:Vapor.xcodeproj">
-            </BuildableReference>
-         </BuildActionEntry>
-         <BuildActionEntry
-            buildForTesting = "YES"
-            buildForRunning = "YES"
-            buildForProfiling = "YES"
-            buildForArchiving = "YES"
-            buildForAnalyzing = "YES">
-            <BuildableReference
-               BuildableIdentifier = "primary"
-<<<<<<< HEAD
-               BlueprintIdentifier = "______Target_Hummingbird"
-               BuildableName = "libHummingbird.dylib"
-               BlueprintName = "Hummingbird"
-=======
+               ReferencedContainer = "container:Vapor.xcodeproj">
+            </BuildableReference>
+         </BuildActionEntry>
+         <BuildActionEntry
+            buildForTesting = "YES"
+            buildForRunning = "YES"
+            buildForProfiling = "YES"
+            buildForArchiving = "YES"
+            buildForAnalyzing = "YES">
+            <BuildableReference
+               BuildableIdentifier = "primary"
                BlueprintIdentifier = "______Target_CryptoEssentialsSwift2"
-               BuildableName = "libCryptoEssentialsSwift2.dylib"
+               BuildableName = "CryptoEssentialsSwift2.dylib"
                BlueprintName = "CryptoEssentialsSwift2"
->>>>>>> fc26c791
-               ReferencedContainer = "container:Vapor.xcodeproj">
-            </BuildableReference>
-         </BuildActionEntry>
-         <BuildActionEntry
-            buildForTesting = "YES"
-            buildForRunning = "YES"
-            buildForProfiling = "YES"
-            buildForArchiving = "YES"
-            buildForAnalyzing = "YES">
-            <BuildableReference
-               BuildableIdentifier = "primary"
-<<<<<<< HEAD
-               BlueprintIdentifier = "______Target_CryptoEssentials"
-               BuildableName = "libCryptoEssentials.dylib"
-               BlueprintName = "CryptoEssentials"
-=======
+               ReferencedContainer = "container:Vapor.xcodeproj">
+            </BuildableReference>
+         </BuildActionEntry>
+         <BuildActionEntry
+            buildForTesting = "YES"
+            buildForRunning = "YES"
+            buildForProfiling = "YES"
+            buildForArchiving = "YES"
+            buildForAnalyzing = "YES">
+            <BuildableReference
+               BuildableIdentifier = "primary"
                BlueprintIdentifier = "______Target_CryptoEssentialsSwift3"
-               BuildableName = "libCryptoEssentialsSwift3.dylib"
+               BuildableName = "CryptoEssentialsSwift3.dylib"
                BlueprintName = "CryptoEssentialsSwift3"
->>>>>>> fc26c791
                ReferencedContainer = "container:Vapor.xcodeproj">
             </BuildableReference>
          </BuildActionEntry>
@@ -203,7 +155,7 @@
             <BuildableReference
                BuildableIdentifier = "primary"
                BlueprintIdentifier = "______Target_HMAC"
-               BuildableName = "libHMAC.dylib"
+               BuildableName = "HMAC.dylib"
                BlueprintName = "HMAC"
                ReferencedContainer = "container:Vapor.xcodeproj">
             </BuildableReference>
@@ -217,7 +169,7 @@
             <BuildableReference
                BuildableIdentifier = "primary"
                BlueprintIdentifier = "______Target_SHA2"
-               BuildableName = "libSHA2.dylib"
+               BuildableName = "SHA2.dylib"
                BlueprintName = "SHA2"
                ReferencedContainer = "container:Vapor.xcodeproj">
             </BuildableReference>
@@ -244,8 +196,6 @@
             buildForAnalyzing = "YES">
             <BuildableReference
                BuildableIdentifier = "primary"
-<<<<<<< HEAD
-=======
                BlueprintIdentifier = "______Target_Generator"
                BuildableName = "Generator"
                BlueprintName = "Generator"
@@ -260,9 +210,8 @@
             buildForAnalyzing = "YES">
             <BuildableReference
                BuildableIdentifier = "primary"
->>>>>>> fc26c791
                BlueprintIdentifier = "______Target_libc"
-               BuildableName = "liblibc.dylib"
+               BuildableName = "libc.dylib"
                BlueprintName = "libc"
                ReferencedContainer = "container:Vapor.xcodeproj">
             </BuildableReference>
@@ -290,7 +239,7 @@
             <BuildableReference
                BuildableIdentifier = "primary"
                BlueprintIdentifier = "______Target_Vapor"
-               BuildableName = "libVapor.dylib"
+               BuildableName = "Vapor.dylib"
                BlueprintName = "Vapor"
                ReferencedContainer = "container:Vapor.xcodeproj">
             </BuildableReference>
@@ -308,8 +257,8 @@
             <BuildableReference
                BuildableIdentifier = "primary"
                BlueprintIdentifier = "______Target_VaporTestSuite"
-               BuildableName = "Vapor.testsuite.xctest"
-               BlueprintName = "Vapor.testsuite"
+               BuildableName = "VaporTestSuite.xctest"
+               BlueprintName = "VaporTestSuite"
                ReferencedContainer = "container:Vapor.xcodeproj">
             </BuildableReference>
          </TestableReference>
@@ -331,7 +280,7 @@
          <BuildableReference
             BuildableIdentifier = "primary"
             BlueprintIdentifier = "______Target_C7"
-            BuildableName = "libC7.dylib"
+            BuildableName = "C7.dylib"
             BlueprintName = "C7"
             ReferencedContainer = "container:Vapor.xcodeproj">
          </BuildableReference>

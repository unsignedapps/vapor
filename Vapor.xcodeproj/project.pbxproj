--- conflicted
+++ resolved
@@ -1,2394 +1,5 @@
 // !$*UTF8*$!
 {
-<<<<<<< HEAD
-	archiveVersion = 1;
-	classes = {
-	};
-	objectVersion = 46;
-	objects = {
-
-/* Begin PBXBuildFile section */
-		C35E009A1CE2B3B9005BCFB2 /* C7.dylib in Frameworks */ = {isa = PBXBuildFile; fileRef = "_____Product_C7" /* C7.dylib */; };
-		C35E009B1CE2B3B9005BCFB2 /* C7.dylib in Frameworks */ = {isa = PBXBuildFile; fileRef = "_____Product_C7" /* C7.dylib */; };
-		C35E009C1CE2B3B9005BCFB2 /* C7.dylib in Frameworks */ = {isa = PBXBuildFile; fileRef = "_____Product_C7" /* C7.dylib */; };
-		C35E009D1CE2B3B9005BCFB2 /* CryptoEssentials.dylib in Frameworks */ = {isa = PBXBuildFile; fileRef = "_____Product_CryptoEssentials" /* CryptoEssentials.dylib */; };
-		C35E009E1CE2B3B9005BCFB2 /* C7.dylib in Frameworks */ = {isa = PBXBuildFile; fileRef = "_____Product_C7" /* C7.dylib */; };
-		C35E009F1CE2B3B9005BCFB2 /* StructuredData.dylib in Frameworks */ = {isa = PBXBuildFile; fileRef = "_____Product_StructuredData" /* StructuredData.dylib */; };
-		C35E00A01CE2B3B9005BCFB2 /* CryptoEssentials.dylib in Frameworks */ = {isa = PBXBuildFile; fileRef = "_____Product_CryptoEssentials" /* CryptoEssentials.dylib */; };
-		C35E00A11CE2B3B9005BCFB2 /* Strand.dylib in Frameworks */ = {isa = PBXBuildFile; fileRef = "_____Product_Strand" /* Strand.dylib */; };
-		C35E00A21CE2B3B9005BCFB2 /* StructuredData.dylib in Frameworks */ = {isa = PBXBuildFile; fileRef = "_____Product_StructuredData" /* StructuredData.dylib */; };
-		C35E00A31CE2B3B9005BCFB2 /* C7.dylib in Frameworks */ = {isa = PBXBuildFile; fileRef = "_____Product_C7" /* C7.dylib */; };
-		C35E00A41CE2B3B9005BCFB2 /* MediaType.dylib in Frameworks */ = {isa = PBXBuildFile; fileRef = "_____Product_MediaType" /* MediaType.dylib */; };
-		C35E00A51CE2B3B9005BCFB2 /* SHA2.dylib in Frameworks */ = {isa = PBXBuildFile; fileRef = "_____Product_SHA2" /* SHA2.dylib */; };
-		C35E00A61CE2B3B9005BCFB2 /* HMAC.dylib in Frameworks */ = {isa = PBXBuildFile; fileRef = "_____Product_HMAC" /* HMAC.dylib */; };
-		C35E00A71CE2B3B9005BCFB2 /* Hummingbird.dylib in Frameworks */ = {isa = PBXBuildFile; fileRef = "_____Product_Hummingbird" /* Hummingbird.dylib */; };
-		C35E00A81CE2B3B9005BCFB2 /* JSON.dylib in Frameworks */ = {isa = PBXBuildFile; fileRef = "_____Product_JSON" /* JSON.dylib */; };
-		C35E00A91CE2B3B9005BCFB2 /* String.dylib in Frameworks */ = {isa = PBXBuildFile; fileRef = "_____Product_String" /* String.dylib */; };
-		C35E00AA1CE2B3B9005BCFB2 /* S4.dylib in Frameworks */ = {isa = PBXBuildFile; fileRef = "_____Product_S4" /* S4.dylib */; };
-		C35E00AB1CE2B3B9005BCFB2 /* libc.dylib in Frameworks */ = {isa = PBXBuildFile; fileRef = "_____Product_libc" /* libc.dylib */; };
-		C35E00AC1CE2B3B9005BCFB2 /* CryptoEssentials.dylib in Frameworks */ = {isa = PBXBuildFile; fileRef = "_____Product_CryptoEssentials" /* CryptoEssentials.dylib */; };
-		C35E00AD1CE2B3B9005BCFB2 /* Strand.dylib in Frameworks */ = {isa = PBXBuildFile; fileRef = "_____Product_Strand" /* Strand.dylib */; };
-		C35E00AE1CE2B3B9005BCFB2 /* StructuredData.dylib in Frameworks */ = {isa = PBXBuildFile; fileRef = "_____Product_StructuredData" /* StructuredData.dylib */; };
-		C35E00AF1CE2B3B9005BCFB2 /* C7.dylib in Frameworks */ = {isa = PBXBuildFile; fileRef = "_____Product_C7" /* C7.dylib */; };
-		C35E00B01CE2B3B9005BCFB2 /* MediaType.dylib in Frameworks */ = {isa = PBXBuildFile; fileRef = "_____Product_MediaType" /* MediaType.dylib */; };
-		C35E00B11CE2B3B9005BCFB2 /* SHA2.dylib in Frameworks */ = {isa = PBXBuildFile; fileRef = "_____Product_SHA2" /* SHA2.dylib */; };
-		C35E00B21CE2B3B9005BCFB2 /* HMAC.dylib in Frameworks */ = {isa = PBXBuildFile; fileRef = "_____Product_HMAC" /* HMAC.dylib */; };
-		C35E00B31CE2B3B9005BCFB2 /* Hummingbird.dylib in Frameworks */ = {isa = PBXBuildFile; fileRef = "_____Product_Hummingbird" /* Hummingbird.dylib */; };
-		C35E00B41CE2B3B9005BCFB2 /* JSON.dylib in Frameworks */ = {isa = PBXBuildFile; fileRef = "_____Product_JSON" /* JSON.dylib */; };
-		C35E00B51CE2B3B9005BCFB2 /* String.dylib in Frameworks */ = {isa = PBXBuildFile; fileRef = "_____Product_String" /* String.dylib */; };
-		C35E00B61CE2B3B9005BCFB2 /* S4.dylib in Frameworks */ = {isa = PBXBuildFile; fileRef = "_____Product_S4" /* S4.dylib */; };
-		C35E00B71CE2B3B9005BCFB2 /* CryptoEssentials.dylib in Frameworks */ = {isa = PBXBuildFile; fileRef = "_____Product_CryptoEssentials" /* CryptoEssentials.dylib */; };
-		C35E00B81CE2B3B9005BCFB2 /* Strand.dylib in Frameworks */ = {isa = PBXBuildFile; fileRef = "_____Product_Strand" /* Strand.dylib */; };
-		C35E00B91CE2B3B9005BCFB2 /* StructuredData.dylib in Frameworks */ = {isa = PBXBuildFile; fileRef = "_____Product_StructuredData" /* StructuredData.dylib */; };
-		C35E00BA1CE2B3B9005BCFB2 /* C7.dylib in Frameworks */ = {isa = PBXBuildFile; fileRef = "_____Product_C7" /* C7.dylib */; };
-		C35E00BB1CE2B3B9005BCFB2 /* String.dylib in Frameworks */ = {isa = PBXBuildFile; fileRef = "_____Product_String" /* String.dylib */; };
-		C35E00BC1CE2B3B9005BCFB2 /* CryptoEssentials.dylib in Frameworks */ = {isa = PBXBuildFile; fileRef = "_____Product_CryptoEssentials" /* CryptoEssentials.dylib */; };
-		C35E00BD1CE2B3B9005BCFB2 /* Strand.dylib in Frameworks */ = {isa = PBXBuildFile; fileRef = "_____Product_Strand" /* Strand.dylib */; };
-		C35E00BE1CE2B3B9005BCFB2 /* StructuredData.dylib in Frameworks */ = {isa = PBXBuildFile; fileRef = "_____Product_StructuredData" /* StructuredData.dylib */; };
-		C35E00BF1CE2B3B9005BCFB2 /* C7.dylib in Frameworks */ = {isa = PBXBuildFile; fileRef = "_____Product_C7" /* C7.dylib */; };
-		C35E00C01CE2B3B9005BCFB2 /* MediaType.dylib in Frameworks */ = {isa = PBXBuildFile; fileRef = "_____Product_MediaType" /* MediaType.dylib */; };
-		C35E00C11CE2B3B9005BCFB2 /* SHA2.dylib in Frameworks */ = {isa = PBXBuildFile; fileRef = "_____Product_SHA2" /* SHA2.dylib */; };
-		C35E00C21CE2B3B9005BCFB2 /* HMAC.dylib in Frameworks */ = {isa = PBXBuildFile; fileRef = "_____Product_HMAC" /* HMAC.dylib */; };
-		C35E00C31CE2B3B9005BCFB2 /* Hummingbird.dylib in Frameworks */ = {isa = PBXBuildFile; fileRef = "_____Product_Hummingbird" /* Hummingbird.dylib */; };
-		C35E00C41CE2B3B9005BCFB2 /* JSON.dylib in Frameworks */ = {isa = PBXBuildFile; fileRef = "_____Product_JSON" /* JSON.dylib */; };
-		C35E00C51CE2B3B9005BCFB2 /* String.dylib in Frameworks */ = {isa = PBXBuildFile; fileRef = "_____Product_String" /* String.dylib */; };
-		C35E00C61CE2B3B9005BCFB2 /* S4.dylib in Frameworks */ = {isa = PBXBuildFile; fileRef = "_____Product_S4" /* S4.dylib */; };
-		C35E00C71CE2B3B9005BCFB2 /* CryptoEssentials.dylib in Frameworks */ = {isa = PBXBuildFile; fileRef = "_____Product_CryptoEssentials" /* CryptoEssentials.dylib */; };
-		C35E00C81CE2B3B9005BCFB2 /* Strand.dylib in Frameworks */ = {isa = PBXBuildFile; fileRef = "_____Product_Strand" /* Strand.dylib */; };
-		C35E00C91CE2B3B9005BCFB2 /* StructuredData.dylib in Frameworks */ = {isa = PBXBuildFile; fileRef = "_____Product_StructuredData" /* StructuredData.dylib */; };
-		C35E00CA1CE2B3B9005BCFB2 /* C7.dylib in Frameworks */ = {isa = PBXBuildFile; fileRef = "_____Product_C7" /* C7.dylib */; };
-		C35E00CB1CE2B3B9005BCFB2 /* MediaType.dylib in Frameworks */ = {isa = PBXBuildFile; fileRef = "_____Product_MediaType" /* MediaType.dylib */; };
-		C35E00CC1CE2B3B9005BCFB2 /* SHA2.dylib in Frameworks */ = {isa = PBXBuildFile; fileRef = "_____Product_SHA2" /* SHA2.dylib */; };
-		C35E00CD1CE2B3B9005BCFB2 /* HMAC.dylib in Frameworks */ = {isa = PBXBuildFile; fileRef = "_____Product_HMAC" /* HMAC.dylib */; };
-		C35E00CE1CE2B3B9005BCFB2 /* Hummingbird.dylib in Frameworks */ = {isa = PBXBuildFile; fileRef = "_____Product_Hummingbird" /* Hummingbird.dylib */; };
-		C35E00CF1CE2B3B9005BCFB2 /* JSON.dylib in Frameworks */ = {isa = PBXBuildFile; fileRef = "_____Product_JSON" /* JSON.dylib */; };
-		C35E00D01CE2B3B9005BCFB2 /* String.dylib in Frameworks */ = {isa = PBXBuildFile; fileRef = "_____Product_String" /* String.dylib */; };
-		C35E00D11CE2B3B9005BCFB2 /* S4.dylib in Frameworks */ = {isa = PBXBuildFile; fileRef = "_____Product_S4" /* S4.dylib */; };
-		C35E00D21CE2B3B9005BCFB2 /* Vapor.dylib in Frameworks */ = {isa = PBXBuildFile; fileRef = "_____Product_Vapor" /* Vapor.dylib */; };
-		C35E00D31CE2B3B9005BCFB2 /* libc.dylib in Frameworks */ = {isa = PBXBuildFile; fileRef = "_____Product_libc" /* libc.dylib */; };
-		C35E00D41CE2B3B9005BCFB2 /* CryptoEssentials.dylib in Frameworks */ = {isa = PBXBuildFile; fileRef = "_____Product_CryptoEssentials" /* CryptoEssentials.dylib */; };
-		C35E00D51CE2B3B9005BCFB2 /* Strand.dylib in Frameworks */ = {isa = PBXBuildFile; fileRef = "_____Product_Strand" /* Strand.dylib */; };
-		C35E00D61CE2B3B9005BCFB2 /* StructuredData.dylib in Frameworks */ = {isa = PBXBuildFile; fileRef = "_____Product_StructuredData" /* StructuredData.dylib */; };
-		C35E00D71CE2B3B9005BCFB2 /* C7.dylib in Frameworks */ = {isa = PBXBuildFile; fileRef = "_____Product_C7" /* C7.dylib */; };
-		C35E00D81CE2B3B9005BCFB2 /* MediaType.dylib in Frameworks */ = {isa = PBXBuildFile; fileRef = "_____Product_MediaType" /* MediaType.dylib */; };
-		C35E00D91CE2B3B9005BCFB2 /* SHA2.dylib in Frameworks */ = {isa = PBXBuildFile; fileRef = "_____Product_SHA2" /* SHA2.dylib */; };
-		C35E00DA1CE2B3B9005BCFB2 /* HMAC.dylib in Frameworks */ = {isa = PBXBuildFile; fileRef = "_____Product_HMAC" /* HMAC.dylib */; };
-		C35E00DB1CE2B3B9005BCFB2 /* Hummingbird.dylib in Frameworks */ = {isa = PBXBuildFile; fileRef = "_____Product_Hummingbird" /* Hummingbird.dylib */; };
-		C35E00DC1CE2B3B9005BCFB2 /* JSON.dylib in Frameworks */ = {isa = PBXBuildFile; fileRef = "_____Product_JSON" /* JSON.dylib */; };
-		C35E00DD1CE2B3B9005BCFB2 /* String.dylib in Frameworks */ = {isa = PBXBuildFile; fileRef = "_____Product_String" /* String.dylib */; };
-		C35E00DE1CE2B3B9005BCFB2 /* S4.dylib in Frameworks */ = {isa = PBXBuildFile; fileRef = "_____Product_S4" /* S4.dylib */; };
-		C35E00DF1CE2B3B9005BCFB2 /* Vapor.dylib in Frameworks */ = {isa = PBXBuildFile; fileRef = "_____Product_Vapor" /* Vapor.dylib */; };
-		C35E00E01CE2B3B9005BCFB2 /* libc.dylib in Frameworks */ = {isa = PBXBuildFile; fileRef = "_____Product_libc" /* libc.dylib */; };
-		_LinkFileRef_C7 /* C7.dylib in Frameworks */ = {isa = PBXBuildFile; fileRef = "_____Product_C7" /* C7.dylib */; };
-		_LinkFileRef_CryptoEssentials /* CryptoEssentials.dylib in Frameworks */ = {isa = PBXBuildFile; fileRef = "_____Product_CryptoEssentials" /* CryptoEssentials.dylib */; };
-		_LinkFileRef_HMAC /* HMAC.dylib in Frameworks */ = {isa = PBXBuildFile; fileRef = "_____Product_HMAC" /* HMAC.dylib */; };
-		_LinkFileRef_Hummingbird /* Hummingbird.dylib in Frameworks */ = {isa = PBXBuildFile; fileRef = "_____Product_Hummingbird" /* Hummingbird.dylib */; };
-		_LinkFileRef_JSON /* JSON.dylib in Frameworks */ = {isa = PBXBuildFile; fileRef = "_____Product_JSON" /* JSON.dylib */; };
-		_LinkFileRef_MediaType /* MediaType.dylib in Frameworks */ = {isa = PBXBuildFile; fileRef = "_____Product_MediaType" /* MediaType.dylib */; };
-		_LinkFileRef_S4 /* S4.dylib in Frameworks */ = {isa = PBXBuildFile; fileRef = "_____Product_S4" /* S4.dylib */; };
-		_LinkFileRef_SHA2 /* SHA2.dylib in Frameworks */ = {isa = PBXBuildFile; fileRef = "_____Product_SHA2" /* SHA2.dylib */; };
-		_LinkFileRef_Strand /* Strand.dylib in Frameworks */ = {isa = PBXBuildFile; fileRef = "_____Product_Strand" /* Strand.dylib */; };
-		_LinkFileRef_String /* String.dylib in Frameworks */ = {isa = PBXBuildFile; fileRef = "_____Product_String" /* String.dylib */; };
-		_LinkFileRef_StructuredData /* StructuredData.dylib in Frameworks */ = {isa = PBXBuildFile; fileRef = "_____Product_StructuredData" /* StructuredData.dylib */; };
-		_LinkFileRef_Vapor /* Vapor.dylib in Frameworks */ = {isa = PBXBuildFile; fileRef = "_____Product_Vapor" /* Vapor.dylib */; };
-		_LinkFileRef_libc /* libc.dylib in Frameworks */ = {isa = PBXBuildFile; fileRef = "_____Product_libc" /* libc.dylib */; };
-		"__src_cc_ref_Packages/C7-0.7.0/Sources/AsyncConnection.swift" /* AsyncConnection.swift in Sources */ = {isa = PBXBuildFile; fileRef = "__PBXFileRef_Packages/C7-0.7.0/Sources/AsyncConnection.swift" /* AsyncConnection.swift */; };
-		"__src_cc_ref_Packages/C7-0.7.0/Sources/AsyncHost.swift" /* AsyncHost.swift in Sources */ = {isa = PBXBuildFile; fileRef = "__PBXFileRef_Packages/C7-0.7.0/Sources/AsyncHost.swift" /* AsyncHost.swift */; };
-		"__src_cc_ref_Packages/C7-0.7.0/Sources/AsyncStream.swift" /* AsyncStream.swift in Sources */ = {isa = PBXBuildFile; fileRef = "__PBXFileRef_Packages/C7-0.7.0/Sources/AsyncStream.swift" /* AsyncStream.swift */; };
-		"__src_cc_ref_Packages/C7-0.7.0/Sources/AsyncURIConnection.swift" /* AsyncURIConnection.swift in Sources */ = {isa = PBXBuildFile; fileRef = "__PBXFileRef_Packages/C7-0.7.0/Sources/AsyncURIConnection.swift" /* AsyncURIConnection.swift */; };
-		"__src_cc_ref_Packages/C7-0.7.0/Sources/Byte.swift" /* Byte.swift in Sources */ = {isa = PBXBuildFile; fileRef = "__PBXFileRef_Packages/C7-0.7.0/Sources/Byte.swift" /* Byte.swift */; };
-		"__src_cc_ref_Packages/C7-0.7.0/Sources/C7.swift" /* C7.swift in Sources */ = {isa = PBXBuildFile; fileRef = "__PBXFileRef_Packages/C7-0.7.0/Sources/C7.swift" /* C7.swift */; };
-		"__src_cc_ref_Packages/C7-0.7.0/Sources/CaseInsensitiveString.swift" /* CaseInsensitiveString.swift in Sources */ = {isa = PBXBuildFile; fileRef = "__PBXFileRef_Packages/C7-0.7.0/Sources/CaseInsensitiveString.swift" /* CaseInsensitiveString.swift */; };
-		"__src_cc_ref_Packages/C7-0.7.0/Sources/Closable.swift" /* Closable.swift in Sources */ = {isa = PBXBuildFile; fileRef = "__PBXFileRef_Packages/C7-0.7.0/Sources/Closable.swift" /* Closable.swift */; };
-		"__src_cc_ref_Packages/C7-0.7.0/Sources/Connection.swift" /* Connection.swift in Sources */ = {isa = PBXBuildFile; fileRef = "__PBXFileRef_Packages/C7-0.7.0/Sources/Connection.swift" /* Connection.swift */; };
-		"__src_cc_ref_Packages/C7-0.7.0/Sources/CustomDataStore.swift" /* CustomDataStore.swift in Sources */ = {isa = PBXBuildFile; fileRef = "__PBXFileRef_Packages/C7-0.7.0/Sources/CustomDataStore.swift" /* CustomDataStore.swift */; };
-		"__src_cc_ref_Packages/C7-0.7.0/Sources/Data.swift" /* Data.swift in Sources */ = {isa = PBXBuildFile; fileRef = "__PBXFileRef_Packages/C7-0.7.0/Sources/Data.swift" /* Data.swift */; };
-		"__src_cc_ref_Packages/C7-0.7.0/Sources/Drain.swift" /* Drain.swift in Sources */ = {isa = PBXBuildFile; fileRef = "__PBXFileRef_Packages/C7-0.7.0/Sources/Drain.swift" /* Drain.swift */; };
-		"__src_cc_ref_Packages/C7-0.7.0/Sources/Host.swift" /* Host.swift in Sources */ = {isa = PBXBuildFile; fileRef = "__PBXFileRef_Packages/C7-0.7.0/Sources/Host.swift" /* Host.swift */; };
-		"__src_cc_ref_Packages/C7-0.7.0/Sources/Query.swift" /* Query.swift in Sources */ = {isa = PBXBuildFile; fileRef = "__PBXFileRef_Packages/C7-0.7.0/Sources/Query.swift" /* Query.swift */; };
-		"__src_cc_ref_Packages/C7-0.7.0/Sources/QueryField.swift" /* QueryField.swift in Sources */ = {isa = PBXBuildFile; fileRef = "__PBXFileRef_Packages/C7-0.7.0/Sources/QueryField.swift" /* QueryField.swift */; };
-		"__src_cc_ref_Packages/C7-0.7.0/Sources/Stream.swift" /* Stream.swift in Sources */ = {isa = PBXBuildFile; fileRef = "__PBXFileRef_Packages/C7-0.7.0/Sources/Stream.swift" /* Stream.swift */; };
-		"__src_cc_ref_Packages/C7-0.7.0/Sources/StreamError.swift" /* StreamError.swift in Sources */ = {isa = PBXBuildFile; fileRef = "__PBXFileRef_Packages/C7-0.7.0/Sources/StreamError.swift" /* StreamError.swift */; };
-		"__src_cc_ref_Packages/C7-0.7.0/Sources/StreamSequence.swift" /* StreamSequence.swift in Sources */ = {isa = PBXBuildFile; fileRef = "__PBXFileRef_Packages/C7-0.7.0/Sources/StreamSequence.swift" /* StreamSequence.swift */; };
-		"__src_cc_ref_Packages/C7-0.7.0/Sources/Time.swift" /* Time.swift in Sources */ = {isa = PBXBuildFile; fileRef = "__PBXFileRef_Packages/C7-0.7.0/Sources/Time.swift" /* Time.swift */; };
-		"__src_cc_ref_Packages/C7-0.7.0/Sources/URI.swift" /* URI.swift in Sources */ = {isa = PBXBuildFile; fileRef = "__PBXFileRef_Packages/C7-0.7.0/Sources/URI.swift" /* URI.swift */; };
-		"__src_cc_ref_Packages/C7-0.7.0/Sources/URIConnection.swift" /* URIConnection.swift in Sources */ = {isa = PBXBuildFile; fileRef = "__PBXFileRef_Packages/C7-0.7.0/Sources/URIConnection.swift" /* URIConnection.swift */; };
-		"__src_cc_ref_Packages/CryptoEssentials-0.7.0/Sources/ArrayProtocol.swift" /* ArrayProtocol.swift in Sources */ = {isa = PBXBuildFile; fileRef = "__PBXFileRef_Packages/CryptoEssentials-0.7.0/Sources/ArrayProtocol.swift" /* ArrayProtocol.swift */; };
-		"__src_cc_ref_Packages/CryptoEssentials-0.7.0/Sources/Base64.swift" /* Base64.swift in Sources */ = {isa = PBXBuildFile; fileRef = "__PBXFileRef_Packages/CryptoEssentials-0.7.0/Sources/Base64.swift" /* Base64.swift */; };
-		"__src_cc_ref_Packages/CryptoEssentials-0.7.0/Sources/BlockMode.swift" /* BlockMode.swift in Sources */ = {isa = PBXBuildFile; fileRef = "__PBXFileRef_Packages/CryptoEssentials-0.7.0/Sources/BlockMode.swift" /* BlockMode.swift */; };
-		"__src_cc_ref_Packages/CryptoEssentials-0.7.0/Sources/BytesSequence.swift" /* BytesSequence.swift in Sources */ = {isa = PBXBuildFile; fileRef = "__PBXFileRef_Packages/CryptoEssentials-0.7.0/Sources/BytesSequence.swift" /* BytesSequence.swift */; };
-		"__src_cc_ref_Packages/CryptoEssentials-0.7.0/Sources/Cipher.swift" /* Cipher.swift in Sources */ = {isa = PBXBuildFile; fileRef = "__PBXFileRef_Packages/CryptoEssentials-0.7.0/Sources/Cipher.swift" /* Cipher.swift */; };
-		"__src_cc_ref_Packages/CryptoEssentials-0.7.0/Sources/Generics.swift" /* Generics.swift in Sources */ = {isa = PBXBuildFile; fileRef = "__PBXFileRef_Packages/CryptoEssentials-0.7.0/Sources/Generics.swift" /* Generics.swift */; };
-		"__src_cc_ref_Packages/CryptoEssentials-0.7.0/Sources/HashProtocol.swift" /* HashProtocol.swift in Sources */ = {isa = PBXBuildFile; fileRef = "__PBXFileRef_Packages/CryptoEssentials-0.7.0/Sources/HashProtocol.swift" /* HashProtocol.swift */; };
-		"__src_cc_ref_Packages/CryptoEssentials-0.7.0/Sources/IntExtension.swift" /* IntExtension.swift in Sources */ = {isa = PBXBuildFile; fileRef = "__PBXFileRef_Packages/CryptoEssentials-0.7.0/Sources/IntExtension.swift" /* IntExtension.swift */; };
-		"__src_cc_ref_Packages/CryptoEssentials-0.7.0/Sources/IntegerConvertible.swift" /* IntegerConvertible.swift in Sources */ = {isa = PBXBuildFile; fileRef = "__PBXFileRef_Packages/CryptoEssentials-0.7.0/Sources/IntegerConvertible.swift" /* IntegerConvertible.swift */; };
-		"__src_cc_ref_Packages/CryptoEssentials-0.7.0/Sources/NSData+Extensions.swift" /* NSData+Extensions.swift in Sources */ = {isa = PBXBuildFile; fileRef = "__PBXFileRef_Packages/CryptoEssentials-0.7.0/Sources/NSData+Extensions.swift" /* NSData+Extensions.swift */; };
-		"__src_cc_ref_Packages/CryptoEssentials-0.7.0/Sources/Operators.swift" /* Operators.swift in Sources */ = {isa = PBXBuildFile; fileRef = "__PBXFileRef_Packages/CryptoEssentials-0.7.0/Sources/Operators.swift" /* Operators.swift */; };
-		"__src_cc_ref_Packages/CryptoEssentials-0.7.0/Sources/Padding.swift" /* Padding.swift in Sources */ = {isa = PBXBuildFile; fileRef = "__PBXFileRef_Packages/CryptoEssentials-0.7.0/Sources/Padding.swift" /* Padding.swift */; };
-		"__src_cc_ref_Packages/CryptoEssentials-0.7.0/Sources/SecureBytes.swift" /* SecureBytes.swift in Sources */ = {isa = PBXBuildFile; fileRef = "__PBXFileRef_Packages/CryptoEssentials-0.7.0/Sources/SecureBytes.swift" /* SecureBytes.swift */; };
-		"__src_cc_ref_Packages/CryptoEssentials-0.7.0/Sources/Utils.swift" /* Utils.swift in Sources */ = {isa = PBXBuildFile; fileRef = "__PBXFileRef_Packages/CryptoEssentials-0.7.0/Sources/Utils.swift" /* Utils.swift */; };
-		"__src_cc_ref_Packages/HMAC-0.7.0/Sources/HMAC.swift" /* HMAC.swift in Sources */ = {isa = PBXBuildFile; fileRef = "__PBXFileRef_Packages/HMAC-0.7.0/Sources/HMAC.swift" /* HMAC.swift */; };
-		"__src_cc_ref_Packages/Hummingbird-1.7.0/Sources/ClientSocket.swift" /* ClientSocket.swift in Sources */ = {isa = PBXBuildFile; fileRef = "__PBXFileRef_Packages/Hummingbird-1.7.0/Sources/ClientSocket.swift" /* ClientSocket.swift */; };
-		"__src_cc_ref_Packages/Hummingbird-1.7.0/Sources/Hummingbird.swift" /* Hummingbird.swift in Sources */ = {isa = PBXBuildFile; fileRef = "__PBXFileRef_Packages/Hummingbird-1.7.0/Sources/Hummingbird.swift" /* Hummingbird.swift */; };
-		"__src_cc_ref_Packages/Hummingbird-1.7.0/Sources/ServerSocket.swift" /* ServerSocket.swift in Sources */ = {isa = PBXBuildFile; fileRef = "__PBXFileRef_Packages/Hummingbird-1.7.0/Sources/ServerSocket.swift" /* ServerSocket.swift */; };
-		"__src_cc_ref_Packages/Hummingbird-1.7.0/Sources/Socket.swift" /* Socket.swift in Sources */ = {isa = PBXBuildFile; fileRef = "__PBXFileRef_Packages/Hummingbird-1.7.0/Sources/Socket.swift" /* Socket.swift */; };
-		"__src_cc_ref_Packages/Hummingbird-1.7.0/Sources/SocketError.swift" /* SocketError.swift in Sources */ = {isa = PBXBuildFile; fileRef = "__PBXFileRef_Packages/Hummingbird-1.7.0/Sources/SocketError.swift" /* SocketError.swift */; };
-		"__src_cc_ref_Packages/Hummingbird-1.7.0/Sources/String+Transcoding.swift" /* String+Transcoding.swift in Sources */ = {isa = PBXBuildFile; fileRef = "__PBXFileRef_Packages/Hummingbird-1.7.0/Sources/String+Transcoding.swift" /* String+Transcoding.swift */; };
-		"__src_cc_ref_Packages/JSON-0.7.0/Source/JSON.swift" /* JSON.swift in Sources */ = {isa = PBXBuildFile; fileRef = "__PBXFileRef_Packages/JSON-0.7.0/Source/JSON.swift" /* JSON.swift */; };
-		"__src_cc_ref_Packages/JSON-0.7.0/Source/JSONInterchangeDataParser.swift" /* JSONInterchangeDataParser.swift in Sources */ = {isa = PBXBuildFile; fileRef = "__PBXFileRef_Packages/JSON-0.7.0/Source/JSONInterchangeDataParser.swift" /* JSONInterchangeDataParser.swift */; };
-		"__src_cc_ref_Packages/JSON-0.7.0/Source/JSONInterchangeDataSerializer.swift" /* JSONInterchangeDataSerializer.swift in Sources */ = {isa = PBXBuildFile; fileRef = "__PBXFileRef_Packages/JSON-0.7.0/Source/JSONInterchangeDataSerializer.swift" /* JSONInterchangeDataSerializer.swift */; };
-		"__src_cc_ref_Packages/JSON-0.7.0/Source/JSONParser.swift" /* JSONParser.swift in Sources */ = {isa = PBXBuildFile; fileRef = "__PBXFileRef_Packages/JSON-0.7.0/Source/JSONParser.swift" /* JSONParser.swift */; };
-		"__src_cc_ref_Packages/JSON-0.7.0/Source/JSONSerializer.swift" /* JSONSerializer.swift in Sources */ = {isa = PBXBuildFile; fileRef = "__PBXFileRef_Packages/JSON-0.7.0/Source/JSONSerializer.swift" /* JSONSerializer.swift */; };
-		"__src_cc_ref_Packages/MediaType-0.6.0/Source/MediaType.swift" /* MediaType.swift in Sources */ = {isa = PBXBuildFile; fileRef = "__PBXFileRef_Packages/MediaType-0.6.0/Source/MediaType.swift" /* MediaType.swift */; };
-		"__src_cc_ref_Packages/S4-0.6.0/Sources/AsyncClient.swift" /* AsyncClient.swift in Sources */ = {isa = PBXBuildFile; fileRef = "__PBXFileRef_Packages/S4-0.6.0/Sources/AsyncClient.swift" /* AsyncClient.swift */; };
-		"__src_cc_ref_Packages/S4-0.6.0/Sources/AsyncMiddleware.swift" /* AsyncMiddleware.swift in Sources */ = {isa = PBXBuildFile; fileRef = "__PBXFileRef_Packages/S4-0.6.0/Sources/AsyncMiddleware.swift" /* AsyncMiddleware.swift */; };
-		"__src_cc_ref_Packages/S4-0.6.0/Sources/AsyncResponder.swift" /* AsyncResponder.swift in Sources */ = {isa = PBXBuildFile; fileRef = "__PBXFileRef_Packages/S4-0.6.0/Sources/AsyncResponder.swift" /* AsyncResponder.swift */; };
-		"__src_cc_ref_Packages/S4-0.6.0/Sources/AsyncServer.swift" /* AsyncServer.swift in Sources */ = {isa = PBXBuildFile; fileRef = "__PBXFileRef_Packages/S4-0.6.0/Sources/AsyncServer.swift" /* AsyncServer.swift */; };
-		"__src_cc_ref_Packages/S4-0.6.0/Sources/Body.swift" /* Body.swift in Sources */ = {isa = PBXBuildFile; fileRef = "__PBXFileRef_Packages/S4-0.6.0/Sources/Body.swift" /* Body.swift */; };
-		"__src_cc_ref_Packages/S4-0.6.0/Sources/Client.swift" /* Client.swift in Sources */ = {isa = PBXBuildFile; fileRef = "__PBXFileRef_Packages/S4-0.6.0/Sources/Client.swift" /* Client.swift */; };
-		"__src_cc_ref_Packages/S4-0.6.0/Sources/Error.swift" /* Error.swift in Sources */ = {isa = PBXBuildFile; fileRef = "__PBXFileRef_Packages/S4-0.6.0/Sources/Error.swift" /* Error.swift */; };
-		"__src_cc_ref_Packages/S4-0.6.0/Sources/Header.swift" /* Header.swift in Sources */ = {isa = PBXBuildFile; fileRef = "__PBXFileRef_Packages/S4-0.6.0/Sources/Header.swift" /* Header.swift */; };
-		"__src_cc_ref_Packages/S4-0.6.0/Sources/Headers.swift" /* Headers.swift in Sources */ = {isa = PBXBuildFile; fileRef = "__PBXFileRef_Packages/S4-0.6.0/Sources/Headers.swift" /* Headers.swift */; };
-		"__src_cc_ref_Packages/S4-0.6.0/Sources/Message.swift" /* Message.swift in Sources */ = {isa = PBXBuildFile; fileRef = "__PBXFileRef_Packages/S4-0.6.0/Sources/Message.swift" /* Message.swift */; };
-		"__src_cc_ref_Packages/S4-0.6.0/Sources/Method.swift" /* Method.swift in Sources */ = {isa = PBXBuildFile; fileRef = "__PBXFileRef_Packages/S4-0.6.0/Sources/Method.swift" /* Method.swift */; };
-		"__src_cc_ref_Packages/S4-0.6.0/Sources/Middleware.swift" /* Middleware.swift in Sources */ = {isa = PBXBuildFile; fileRef = "__PBXFileRef_Packages/S4-0.6.0/Sources/Middleware.swift" /* Middleware.swift */; };
-		"__src_cc_ref_Packages/S4-0.6.0/Sources/Request.swift" /* Request.swift in Sources */ = {isa = PBXBuildFile; fileRef = "__PBXFileRef_Packages/S4-0.6.0/Sources/Request.swift" /* Request.swift */; };
-		"__src_cc_ref_Packages/S4-0.6.0/Sources/RequestParser.swift" /* RequestParser.swift in Sources */ = {isa = PBXBuildFile; fileRef = "__PBXFileRef_Packages/S4-0.6.0/Sources/RequestParser.swift" /* RequestParser.swift */; };
-		"__src_cc_ref_Packages/S4-0.6.0/Sources/RequestSerializer.swift" /* RequestSerializer.swift in Sources */ = {isa = PBXBuildFile; fileRef = "__PBXFileRef_Packages/S4-0.6.0/Sources/RequestSerializer.swift" /* RequestSerializer.swift */; };
-		"__src_cc_ref_Packages/S4-0.6.0/Sources/Responder.swift" /* Responder.swift in Sources */ = {isa = PBXBuildFile; fileRef = "__PBXFileRef_Packages/S4-0.6.0/Sources/Responder.swift" /* Responder.swift */; };
-		"__src_cc_ref_Packages/S4-0.6.0/Sources/Response.swift" /* Response.swift in Sources */ = {isa = PBXBuildFile; fileRef = "__PBXFileRef_Packages/S4-0.6.0/Sources/Response.swift" /* Response.swift */; };
-		"__src_cc_ref_Packages/S4-0.6.0/Sources/ResponseParser.swift" /* ResponseParser.swift in Sources */ = {isa = PBXBuildFile; fileRef = "__PBXFileRef_Packages/S4-0.6.0/Sources/ResponseParser.swift" /* ResponseParser.swift */; };
-		"__src_cc_ref_Packages/S4-0.6.0/Sources/ResponseSerializer.swift" /* ResponseSerializer.swift in Sources */ = {isa = PBXBuildFile; fileRef = "__PBXFileRef_Packages/S4-0.6.0/Sources/ResponseSerializer.swift" /* ResponseSerializer.swift */; };
-		"__src_cc_ref_Packages/S4-0.6.0/Sources/S4.swift" /* S4.swift in Sources */ = {isa = PBXBuildFile; fileRef = "__PBXFileRef_Packages/S4-0.6.0/Sources/S4.swift" /* S4.swift */; };
-		"__src_cc_ref_Packages/S4-0.6.0/Sources/Server.swift" /* Server.swift in Sources */ = {isa = PBXBuildFile; fileRef = "__PBXFileRef_Packages/S4-0.6.0/Sources/Server.swift" /* Server.swift */; };
-		"__src_cc_ref_Packages/S4-0.6.0/Sources/Status.swift" /* Status.swift in Sources */ = {isa = PBXBuildFile; fileRef = "__PBXFileRef_Packages/S4-0.6.0/Sources/Status.swift" /* Status.swift */; };
-		"__src_cc_ref_Packages/S4-0.6.0/Sources/Version.swift" /* Version.swift in Sources */ = {isa = PBXBuildFile; fileRef = "__PBXFileRef_Packages/S4-0.6.0/Sources/Version.swift" /* Version.swift */; };
-		"__src_cc_ref_Packages/SHA2-0.7.0/Sources/SHA2.swift" /* SHA2.swift in Sources */ = {isa = PBXBuildFile; fileRef = "__PBXFileRef_Packages/SHA2-0.7.0/Sources/SHA2.swift" /* SHA2.swift */; };
-		"__src_cc_ref_Packages/Strand-1.2.3/Sources/Strand.swift" /* Strand.swift in Sources */ = {isa = PBXBuildFile; fileRef = "__PBXFileRef_Packages/Strand-1.2.3/Sources/Strand.swift" /* Strand.swift */; };
-		"__src_cc_ref_Packages/String-0.7.1/Source/String.swift" /* String.swift in Sources */ = {isa = PBXBuildFile; fileRef = "__PBXFileRef_Packages/String-0.7.1/Source/String.swift" /* String.swift */; };
-		"__src_cc_ref_Packages/StructuredData-0.7.0/Sources/StructuredData.swift" /* StructuredData.swift in Sources */ = {isa = PBXBuildFile; fileRef = "__PBXFileRef_Packages/StructuredData-0.7.0/Sources/StructuredData.swift" /* StructuredData.swift */; };
-		__src_cc_ref_Sources/Development/Controllers/UserController.swift /* Controllers/UserController.swift in Sources */ = {isa = PBXBuildFile; fileRef = __PBXFileRef_Sources/Development/Controllers/UserController.swift /* Controllers/UserController.swift */; };
-		__src_cc_ref_Sources/Development/Middleware/AuthMiddleware.swift /* Middleware/AuthMiddleware.swift in Sources */ = {isa = PBXBuildFile; fileRef = __PBXFileRef_Sources/Development/Middleware/AuthMiddleware.swift /* Middleware/AuthMiddleware.swift */; };
-		__src_cc_ref_Sources/Development/Models/User.swift /* Models/User.swift in Sources */ = {isa = PBXBuildFile; fileRef = __PBXFileRef_Sources/Development/Models/User.swift /* Models/User.swift */; };
-		__src_cc_ref_Sources/Development/main.swift /* main.swift in Sources */ = {isa = PBXBuildFile; fileRef = __PBXFileRef_Sources/Development/main.swift /* main.swift */; };
-		__src_cc_ref_Sources/Generator/main.swift /* main.swift in Sources */ = {isa = PBXBuildFile; fileRef = __PBXFileRef_Sources/Generator/main.swift /* main.swift */; };
-		__src_cc_ref_Sources/Performance/main.swift /* main.swift in Sources */ = {isa = PBXBuildFile; fileRef = __PBXFileRef_Sources/Performance/main.swift /* main.swift */; };
-		__src_cc_ref_Sources/Vapor/Config/Config.swift /* Config/Config.swift in Sources */ = {isa = PBXBuildFile; fileRef = __PBXFileRef_Sources/Vapor/Config/Config.swift /* Config/Config.swift */; };
-		__src_cc_ref_Sources/Vapor/Core/Abort.swift /* Core/Abort.swift in Sources */ = {isa = PBXBuildFile; fileRef = __PBXFileRef_Sources/Vapor/Core/Abort.swift /* Core/Abort.swift */; };
-		__src_cc_ref_Sources/Vapor/Core/Application.swift /* Core/Application.swift in Sources */ = {isa = PBXBuildFile; fileRef = __PBXFileRef_Sources/Vapor/Core/Application.swift /* Core/Application.swift */; };
-		__src_cc_ref_Sources/Vapor/Core/Environment.swift /* Core/Environment.swift in Sources */ = {isa = PBXBuildFile; fileRef = __PBXFileRef_Sources/Vapor/Core/Environment.swift /* Core/Environment.swift */; };
-		__src_cc_ref_Sources/Vapor/Core/Generated.swift /* Core/Generated.swift in Sources */ = {isa = PBXBuildFile; fileRef = __PBXFileRef_Sources/Vapor/Core/Generated.swift /* Core/Generated.swift */; };
-		__src_cc_ref_Sources/Vapor/Core/Provider.swift /* Core/Provider.swift in Sources */ = {isa = PBXBuildFile; fileRef = __PBXFileRef_Sources/Vapor/Core/Provider.swift /* Core/Provider.swift */; };
-		__src_cc_ref_Sources/Vapor/Event/Event.swift /* Event/Event.swift in Sources */ = {isa = PBXBuildFile; fileRef = __PBXFileRef_Sources/Vapor/Event/Event.swift /* Event/Event.swift */; };
-		__src_cc_ref_Sources/Vapor/Event/Subscription.swift /* Event/Subscription.swift in Sources */ = {isa = PBXBuildFile; fileRef = __PBXFileRef_Sources/Vapor/Event/Subscription.swift /* Event/Subscription.swift */; };
-		__src_cc_ref_Sources/Vapor/Fixes/FileManager.swift /* Fixes/FileManager.swift in Sources */ = {isa = PBXBuildFile; fileRef = __PBXFileRef_Sources/Vapor/Fixes/FileManager.swift /* Fixes/FileManager.swift */; };
-		__src_cc_ref_Sources/Vapor/Fixes/StringExtensions.swift /* Fixes/StringExtensions.swift in Sources */ = {isa = PBXBuildFile; fileRef = __PBXFileRef_Sources/Vapor/Fixes/StringExtensions.swift /* Fixes/StringExtensions.swift */; };
-		__src_cc_ref_Sources/Vapor/Hash/Hash.swift /* Hash/Hash.swift in Sources */ = {isa = PBXBuildFile; fileRef = __PBXFileRef_Sources/Vapor/Hash/Hash.swift /* Hash/Hash.swift */; };
-		__src_cc_ref_Sources/Vapor/Hash/HashDriver.swift /* Hash/HashDriver.swift in Sources */ = {isa = PBXBuildFile; fileRef = __PBXFileRef_Sources/Vapor/Hash/HashDriver.swift /* Hash/HashDriver.swift */; };
-		"__src_cc_ref_Sources/Vapor/Hash/Int+Random.swift" /* Hash/Int+Random.swift in Sources */ = {isa = PBXBuildFile; fileRef = "__PBXFileRef_Sources/Vapor/Hash/Int+Random.swift" /* Hash/Int+Random.swift */; };
-		__src_cc_ref_Sources/Vapor/Hash/SHAHasher.swift /* Hash/SHAHasher.swift in Sources */ = {isa = PBXBuildFile; fileRef = __PBXFileRef_Sources/Vapor/Hash/SHAHasher.swift /* Hash/SHAHasher.swift */; };
-		__src_cc_ref_Sources/Vapor/JSON/JSON.swift /* JSON/JSON.swift in Sources */ = {isa = PBXBuildFile; fileRef = __PBXFileRef_Sources/Vapor/JSON/JSON.swift /* JSON/JSON.swift */; };
-		__src_cc_ref_Sources/Vapor/Log/Log.swift /* Log/Log.swift in Sources */ = {isa = PBXBuildFile; fileRef = __PBXFileRef_Sources/Vapor/Log/Log.swift /* Log/Log.swift */; };
-		__src_cc_ref_Sources/Vapor/Log/LogDriver.swift /* Log/LogDriver.swift in Sources */ = {isa = PBXBuildFile; fileRef = __PBXFileRef_Sources/Vapor/Log/LogDriver.swift /* Log/LogDriver.swift */; };
-		__src_cc_ref_Sources/Vapor/Middleware/AbortMiddleware.swift /* Middleware/AbortMiddleware.swift in Sources */ = {isa = PBXBuildFile; fileRef = __PBXFileRef_Sources/Vapor/Middleware/AbortMiddleware.swift /* Middleware/AbortMiddleware.swift */; };
-		__src_cc_ref_Sources/Vapor/Node/Node.swift /* Node/Node.swift in Sources */ = {isa = PBXBuildFile; fileRef = __PBXFileRef_Sources/Vapor/Node/Node.swift /* Node/Node.swift */; };
-		__src_cc_ref_Sources/Vapor/Node/NodeInitializable.swift /* Node/NodeInitializable.swift in Sources */ = {isa = PBXBuildFile; fileRef = __PBXFileRef_Sources/Vapor/Node/NodeInitializable.swift /* Node/NodeInitializable.swift */; };
-		__src_cc_ref_Sources/Vapor/Process/Process.swift /* Process/Process.swift in Sources */ = {isa = PBXBuildFile; fileRef = __PBXFileRef_Sources/Vapor/Process/Process.swift /* Process/Process.swift */; };
-		__src_cc_ref_Sources/Vapor/Request/Request.swift /* Request/Request.swift in Sources */ = {isa = PBXBuildFile; fileRef = __PBXFileRef_Sources/Vapor/Request/Request.swift /* Request/Request.swift */; };
-		__src_cc_ref_Sources/Vapor/Request/RequestContent.swift /* Request/RequestContent.swift in Sources */ = {isa = PBXBuildFile; fileRef = __PBXFileRef_Sources/Vapor/Request/RequestContent.swift /* Request/RequestContent.swift */; };
-		__src_cc_ref_Sources/Vapor/Response/Response.swift /* Response/Response.swift in Sources */ = {isa = PBXBuildFile; fileRef = __PBXFileRef_Sources/Vapor/Response/Response.swift /* Response/Response.swift */; };
-		__src_cc_ref_Sources/Vapor/Response/ResponseRepresentable.swift /* Response/ResponseRepresentable.swift in Sources */ = {isa = PBXBuildFile; fileRef = __PBXFileRef_Sources/Vapor/Response/ResponseRepresentable.swift /* Response/ResponseRepresentable.swift */; };
-		__src_cc_ref_Sources/Vapor/Router/Branch.swift /* Router/Branch.swift in Sources */ = {isa = PBXBuildFile; fileRef = __PBXFileRef_Sources/Vapor/Router/Branch.swift /* Router/Branch.swift */; };
-		__src_cc_ref_Sources/Vapor/Router/BranchRouter.swift /* Router/BranchRouter.swift in Sources */ = {isa = PBXBuildFile; fileRef = __PBXFileRef_Sources/Vapor/Router/BranchRouter.swift /* Router/BranchRouter.swift */; };
-		__src_cc_ref_Sources/Vapor/Router/RouterDriver.swift /* Router/RouterDriver.swift in Sources */ = {isa = PBXBuildFile; fileRef = __PBXFileRef_Sources/Vapor/Router/RouterDriver.swift /* Router/RouterDriver.swift */; };
-		"__src_cc_ref_Sources/Vapor/Routing/Application+Route.swift" /* Routing/Application+Route.swift in Sources */ = {isa = PBXBuildFile; fileRef = "__PBXFileRef_Sources/Vapor/Routing/Application+Route.swift" /* Routing/Application+Route.swift */; };
-		__src_cc_ref_Sources/Vapor/Routing/ApplicationInitializable.swift /* Routing/ApplicationInitializable.swift in Sources */ = {isa = PBXBuildFile; fileRef = __PBXFileRef_Sources/Vapor/Routing/ApplicationInitializable.swift /* Routing/ApplicationInitializable.swift */; };
-		__src_cc_ref_Sources/Vapor/Routing/Controller.swift /* Routing/Controller.swift in Sources */ = {isa = PBXBuildFile; fileRef = __PBXFileRef_Sources/Vapor/Routing/Controller.swift /* Routing/Controller.swift */; };
-		__src_cc_ref_Sources/Vapor/Routing/DefaultInitializable.swift /* Routing/DefaultInitializable.swift in Sources */ = {isa = PBXBuildFile; fileRef = __PBXFileRef_Sources/Vapor/Routing/DefaultInitializable.swift /* Routing/DefaultInitializable.swift */; };
-		__src_cc_ref_Sources/Vapor/Routing/ResourceController.swift /* Routing/ResourceController.swift in Sources */ = {isa = PBXBuildFile; fileRef = __PBXFileRef_Sources/Vapor/Routing/ResourceController.swift /* Routing/ResourceController.swift */; };
-		__src_cc_ref_Sources/Vapor/Routing/Route.swift /* Routing/Route.swift in Sources */ = {isa = PBXBuildFile; fileRef = __PBXFileRef_Sources/Vapor/Routing/Route.swift /* Routing/Route.swift */; };
-		__src_cc_ref_Sources/Vapor/Server/HTTPStream.swift /* Server/HTTPStream.swift in Sources */ = {isa = PBXBuildFile; fileRef = __PBXFileRef_Sources/Vapor/Server/HTTPStream.swift /* Server/HTTPStream.swift */; };
-		__src_cc_ref_Sources/Vapor/Server/HTTPStreamHeader.swift /* Server/HTTPStreamHeader.swift in Sources */ = {isa = PBXBuildFile; fileRef = __PBXFileRef_Sources/Vapor/Server/HTTPStreamHeader.swift /* Server/HTTPStreamHeader.swift */; };
-		__src_cc_ref_Sources/Vapor/Server/HTTPStreamServer.swift /* Server/HTTPStreamServer.swift in Sources */ = {isa = PBXBuildFile; fileRef = __PBXFileRef_Sources/Vapor/Server/HTTPStreamServer.swift /* Server/HTTPStreamServer.swift */; };
-		"__src_cc_ref_Sources/Vapor/Server/Vapor+Hummingbird.swift" /* Server/Vapor+Hummingbird.swift in Sources */ = {isa = PBXBuildFile; fileRef = "__PBXFileRef_Sources/Vapor/Server/Vapor+Hummingbird.swift" /* Server/Vapor+Hummingbird.swift */; };
-		__src_cc_ref_Sources/Vapor/Session/MemorySessionDriver.swift /* Session/MemorySessionDriver.swift in Sources */ = {isa = PBXBuildFile; fileRef = __PBXFileRef_Sources/Vapor/Session/MemorySessionDriver.swift /* Session/MemorySessionDriver.swift */; };
-		__src_cc_ref_Sources/Vapor/Session/Session.swift /* Session/Session.swift in Sources */ = {isa = PBXBuildFile; fileRef = __PBXFileRef_Sources/Vapor/Session/Session.swift /* Session/Session.swift */; };
-		__src_cc_ref_Sources/Vapor/Session/SessionDriver.swift /* Session/SessionDriver.swift in Sources */ = {isa = PBXBuildFile; fileRef = __PBXFileRef_Sources/Vapor/Session/SessionDriver.swift /* Session/SessionDriver.swift */; };
-		__src_cc_ref_Sources/Vapor/Session/SessionMiddleware.swift /* Session/SessionMiddleware.swift in Sources */ = {isa = PBXBuildFile; fileRef = __PBXFileRef_Sources/Vapor/Session/SessionMiddleware.swift /* Session/SessionMiddleware.swift */; };
-		__src_cc_ref_Sources/Vapor/Utilities/Dispatch.swift /* Utilities/Dispatch.swift in Sources */ = {isa = PBXBuildFile; fileRef = __PBXFileRef_Sources/Vapor/Utilities/Dispatch.swift /* Utilities/Dispatch.swift */; };
-		__src_cc_ref_Sources/Vapor/Utilities/Lock.swift /* Utilities/Lock.swift in Sources */ = {isa = PBXBuildFile; fileRef = __PBXFileRef_Sources/Vapor/Utilities/Lock.swift /* Utilities/Lock.swift */; };
-		__src_cc_ref_Sources/Vapor/Utilities/ThreadSafeStore.swift /* Utilities/ThreadSafeStore.swift in Sources */ = {isa = PBXBuildFile; fileRef = __PBXFileRef_Sources/Vapor/Utilities/ThreadSafeStore.swift /* Utilities/ThreadSafeStore.swift */; };
-		"__src_cc_ref_Sources/Vapor/Utilities/Vapor+S4.swift" /* Utilities/Vapor+S4.swift in Sources */ = {isa = PBXBuildFile; fileRef = "__PBXFileRef_Sources/Vapor/Utilities/Vapor+S4.swift" /* Utilities/Vapor+S4.swift */; };
-		__src_cc_ref_Sources/Vapor/Validation/And.swift /* Validation/And.swift in Sources */ = {isa = PBXBuildFile; fileRef = __PBXFileRef_Sources/Vapor/Validation/And.swift /* Validation/And.swift */; };
-		__src_cc_ref_Sources/Vapor/Validation/Convenience/Alphanumeric.swift /* Validation/Convenience/Alphanumeric.swift in Sources */ = {isa = PBXBuildFile; fileRef = __PBXFileRef_Sources/Vapor/Validation/Convenience/Alphanumeric.swift /* Validation/Convenience/Alphanumeric.swift */; };
-		__src_cc_ref_Sources/Vapor/Validation/Convenience/Compare.swift /* Validation/Convenience/Compare.swift in Sources */ = {isa = PBXBuildFile; fileRef = __PBXFileRef_Sources/Vapor/Validation/Convenience/Compare.swift /* Validation/Convenience/Compare.swift */; };
-		__src_cc_ref_Sources/Vapor/Validation/Convenience/Contains.swift /* Validation/Convenience/Contains.swift in Sources */ = {isa = PBXBuildFile; fileRef = __PBXFileRef_Sources/Vapor/Validation/Convenience/Contains.swift /* Validation/Convenience/Contains.swift */; };
-		__src_cc_ref_Sources/Vapor/Validation/Convenience/Count.swift /* Validation/Convenience/Count.swift in Sources */ = {isa = PBXBuildFile; fileRef = __PBXFileRef_Sources/Vapor/Validation/Convenience/Count.swift /* Validation/Convenience/Count.swift */; };
-		__src_cc_ref_Sources/Vapor/Validation/Convenience/Email.swift /* Validation/Convenience/Email.swift in Sources */ = {isa = PBXBuildFile; fileRef = __PBXFileRef_Sources/Vapor/Validation/Convenience/Email.swift /* Validation/Convenience/Email.swift */; };
-		__src_cc_ref_Sources/Vapor/Validation/Convenience/In.swift /* Validation/Convenience/In.swift in Sources */ = {isa = PBXBuildFile; fileRef = __PBXFileRef_Sources/Vapor/Validation/Convenience/In.swift /* Validation/Convenience/In.swift */; };
-		__src_cc_ref_Sources/Vapor/Validation/Convenience/Matches.swift /* Validation/Convenience/Matches.swift in Sources */ = {isa = PBXBuildFile; fileRef = __PBXFileRef_Sources/Vapor/Validation/Convenience/Matches.swift /* Validation/Convenience/Matches.swift */; };
-		__src_cc_ref_Sources/Vapor/Validation/Convenience/Unique.swift /* Validation/Convenience/Unique.swift in Sources */ = {isa = PBXBuildFile; fileRef = __PBXFileRef_Sources/Vapor/Validation/Convenience/Unique.swift /* Validation/Convenience/Unique.swift */; };
-		__src_cc_ref_Sources/Vapor/Validation/Error.swift /* Validation/Error.swift in Sources */ = {isa = PBXBuildFile; fileRef = __PBXFileRef_Sources/Vapor/Validation/Error.swift /* Validation/Error.swift */; };
-		"__src_cc_ref_Sources/Vapor/Validation/Node+Validation.swift" /* Validation/Node+Validation.swift in Sources */ = {isa = PBXBuildFile; fileRef = "__PBXFileRef_Sources/Vapor/Validation/Node+Validation.swift" /* Validation/Node+Validation.swift */; };
-		__src_cc_ref_Sources/Vapor/Validation/Not.swift /* Validation/Not.swift in Sources */ = {isa = PBXBuildFile; fileRef = __PBXFileRef_Sources/Vapor/Validation/Not.swift /* Validation/Not.swift */; };
-		__src_cc_ref_Sources/Vapor/Validation/Operators.swift /* Validation/Operators.swift in Sources */ = {isa = PBXBuildFile; fileRef = __PBXFileRef_Sources/Vapor/Validation/Operators.swift /* Validation/Operators.swift */; };
-		__src_cc_ref_Sources/Vapor/Validation/Or.swift /* Validation/Or.swift in Sources */ = {isa = PBXBuildFile; fileRef = __PBXFileRef_Sources/Vapor/Validation/Or.swift /* Validation/Or.swift */; };
-		__src_cc_ref_Sources/Vapor/Validation/Valid.swift /* Validation/Valid.swift in Sources */ = {isa = PBXBuildFile; fileRef = __PBXFileRef_Sources/Vapor/Validation/Valid.swift /* Validation/Valid.swift */; };
-		__src_cc_ref_Sources/Vapor/Validation/Validatable.swift /* Validation/Validatable.swift in Sources */ = {isa = PBXBuildFile; fileRef = __PBXFileRef_Sources/Vapor/Validation/Validatable.swift /* Validation/Validatable.swift */; };
-		__src_cc_ref_Sources/Vapor/Validation/ValidationMiddleware.swift /* Validation/ValidationMiddleware.swift in Sources */ = {isa = PBXBuildFile; fileRef = __PBXFileRef_Sources/Vapor/Validation/ValidationMiddleware.swift /* Validation/ValidationMiddleware.swift */; };
-		__src_cc_ref_Sources/Vapor/Validation/Validators.swift /* Validation/Validators.swift in Sources */ = {isa = PBXBuildFile; fileRef = __PBXFileRef_Sources/Vapor/Validation/Validators.swift /* Validation/Validators.swift */; };
-		__src_cc_ref_Sources/Vapor/View/RenderDriver.swift /* View/RenderDriver.swift in Sources */ = {isa = PBXBuildFile; fileRef = __PBXFileRef_Sources/Vapor/View/RenderDriver.swift /* View/RenderDriver.swift */; };
-		__src_cc_ref_Sources/Vapor/View/View.swift /* View/View.swift in Sources */ = {isa = PBXBuildFile; fileRef = __PBXFileRef_Sources/Vapor/View/View.swift /* View/View.swift */; };
-		__src_cc_ref_Sources/libc/libc.swift /* libc.swift in Sources */ = {isa = PBXBuildFile; fileRef = __PBXFileRef_Sources/libc/libc.swift /* libc.swift */; };
-		__src_cc_ref_Tests/Vapor/ApplicationTests.swift /* ApplicationTests.swift in Sources */ = {isa = PBXBuildFile; fileRef = __PBXFileRef_Tests/Vapor/ApplicationTests.swift /* ApplicationTests.swift */; };
-		__src_cc_ref_Tests/Vapor/ConfigTests.swift /* ConfigTests.swift in Sources */ = {isa = PBXBuildFile; fileRef = __PBXFileRef_Tests/Vapor/ConfigTests.swift /* ConfigTests.swift */; };
-		__src_cc_ref_Tests/Vapor/ControllerTests.swift /* ControllerTests.swift in Sources */ = {isa = PBXBuildFile; fileRef = __PBXFileRef_Tests/Vapor/ControllerTests.swift /* ControllerTests.swift */; };
-		__src_cc_ref_Tests/Vapor/EnvironmentTests.swift /* EnvironmentTests.swift in Sources */ = {isa = PBXBuildFile; fileRef = __PBXFileRef_Tests/Vapor/EnvironmentTests.swift /* EnvironmentTests.swift */; };
-		__src_cc_ref_Tests/Vapor/EventTests.swift /* EventTests.swift in Sources */ = {isa = PBXBuildFile; fileRef = __PBXFileRef_Tests/Vapor/EventTests.swift /* EventTests.swift */; };
-		__src_cc_ref_Tests/Vapor/HTTPStreamTests.swift /* HTTPStreamTests.swift in Sources */ = {isa = PBXBuildFile; fileRef = __PBXFileRef_Tests/Vapor/HTTPStreamTests.swift /* HTTPStreamTests.swift */; };
-		__src_cc_ref_Tests/Vapor/HashTests.swift /* HashTests.swift in Sources */ = {isa = PBXBuildFile; fileRef = __PBXFileRef_Tests/Vapor/HashTests.swift /* HashTests.swift */; };
-		__src_cc_ref_Tests/Vapor/LogTests.swift /* LogTests.swift in Sources */ = {isa = PBXBuildFile; fileRef = __PBXFileRef_Tests/Vapor/LogTests.swift /* LogTests.swift */; };
-		__src_cc_ref_Tests/Vapor/MemorySessionDriverTests.swift /* MemorySessionDriverTests.swift in Sources */ = {isa = PBXBuildFile; fileRef = __PBXFileRef_Tests/Vapor/MemorySessionDriverTests.swift /* MemorySessionDriverTests.swift */; };
-		__src_cc_ref_Tests/Vapor/PerformanceTests.swift /* PerformanceTests.swift in Sources */ = {isa = PBXBuildFile; fileRef = __PBXFileRef_Tests/Vapor/PerformanceTests.swift /* PerformanceTests.swift */; };
-		__src_cc_ref_Tests/Vapor/ProcessTests.swift /* ProcessTests.swift in Sources */ = {isa = PBXBuildFile; fileRef = __PBXFileRef_Tests/Vapor/ProcessTests.swift /* ProcessTests.swift */; };
-		__src_cc_ref_Tests/Vapor/QueryParameterTests.swift /* QueryParameterTests.swift in Sources */ = {isa = PBXBuildFile; fileRef = __PBXFileRef_Tests/Vapor/QueryParameterTests.swift /* QueryParameterTests.swift */; };
-		__src_cc_ref_Tests/Vapor/ResponseTests.swift /* ResponseTests.swift in Sources */ = {isa = PBXBuildFile; fileRef = __PBXFileRef_Tests/Vapor/ResponseTests.swift /* ResponseTests.swift */; };
-		__src_cc_ref_Tests/Vapor/RouteTests.swift /* RouteTests.swift in Sources */ = {isa = PBXBuildFile; fileRef = __PBXFileRef_Tests/Vapor/RouteTests.swift /* RouteTests.swift */; };
-		__src_cc_ref_Tests/Vapor/RouterTests.swift /* RouterTests.swift in Sources */ = {isa = PBXBuildFile; fileRef = __PBXFileRef_Tests/Vapor/RouterTests.swift /* RouterTests.swift */; };
-		__src_cc_ref_Tests/Vapor/SessionTests.swift /* SessionTests.swift in Sources */ = {isa = PBXBuildFile; fileRef = __PBXFileRef_Tests/Vapor/SessionTests.swift /* SessionTests.swift */; };
-		__src_cc_ref_Tests/Vapor/TestHTTPStream.swift /* TestHTTPStream.swift in Sources */ = {isa = PBXBuildFile; fileRef = __PBXFileRef_Tests/Vapor/TestHTTPStream.swift /* TestHTTPStream.swift */; };
-		__src_cc_ref_Tests/Vapor/TypedRouteTests.swift /* TypedRouteTests.swift in Sources */ = {isa = PBXBuildFile; fileRef = __PBXFileRef_Tests/Vapor/TypedRouteTests.swift /* TypedRouteTests.swift */; };
-		__src_cc_ref_Tests/Vapor/ValidationConvenienceTests.swift /* ValidationConvenienceTests.swift in Sources */ = {isa = PBXBuildFile; fileRef = __PBXFileRef_Tests/Vapor/ValidationConvenienceTests.swift /* ValidationConvenienceTests.swift */; };
-		__src_cc_ref_Tests/Vapor/ValidationCountTests.swift /* ValidationCountTests.swift in Sources */ = {isa = PBXBuildFile; fileRef = __PBXFileRef_Tests/Vapor/ValidationCountTests.swift /* ValidationCountTests.swift */; };
-		__src_cc_ref_Tests/Vapor/ValidationTests.swift /* ValidationTests.swift in Sources */ = {isa = PBXBuildFile; fileRef = __PBXFileRef_Tests/Vapor/ValidationTests.swift /* ValidationTests.swift */; };
-		__src_cc_ref_Tests/Vapor/ValidationUniqueTests.swift /* ValidationUniqueTests.swift in Sources */ = {isa = PBXBuildFile; fileRef = __PBXFileRef_Tests/Vapor/ValidationUniqueTests.swift /* ValidationUniqueTests.swift */; };
-/* End PBXBuildFile section */
-
-/* Begin PBXContainerItemProxy section */
-		C35E00E11CE2B3BC005BCFB2 /* PBXContainerItemProxy */ = {
-			isa = PBXContainerItemProxy;
-			containerPortal = __RootObject_ /* Project object */;
-			proxyType = 1;
-			remoteGlobalIDString = "______Target_CryptoEssentials";
-			remoteInfo = CryptoEssentials;
-		};
-		C35E00E21CE2B3BC005BCFB2 /* PBXContainerItemProxy */ = {
-			isa = PBXContainerItemProxy;
-			containerPortal = __RootObject_ /* Project object */;
-			proxyType = 1;
-			remoteGlobalIDString = "______Target_Strand";
-			remoteInfo = Strand;
-		};
-		C35E00E31CE2B3BC005BCFB2 /* PBXContainerItemProxy */ = {
-			isa = PBXContainerItemProxy;
-			containerPortal = __RootObject_ /* Project object */;
-			proxyType = 1;
-			remoteGlobalIDString = "______Target_StructuredData";
-			remoteInfo = StructuredData;
-		};
-		C35E00E41CE2B3BC005BCFB2 /* PBXContainerItemProxy */ = {
-			isa = PBXContainerItemProxy;
-			containerPortal = __RootObject_ /* Project object */;
-			proxyType = 1;
-			remoteGlobalIDString = "______Target_C7";
-			remoteInfo = C7;
-		};
-		C35E00E51CE2B3BC005BCFB2 /* PBXContainerItemProxy */ = {
-			isa = PBXContainerItemProxy;
-			containerPortal = __RootObject_ /* Project object */;
-			proxyType = 1;
-			remoteGlobalIDString = "______Target_MediaType";
-			remoteInfo = MediaType;
-		};
-		C35E00E61CE2B3BC005BCFB2 /* PBXContainerItemProxy */ = {
-			isa = PBXContainerItemProxy;
-			containerPortal = __RootObject_ /* Project object */;
-			proxyType = 1;
-			remoteGlobalIDString = "______Target_String";
-			remoteInfo = String;
-		};
-		C35E00E71CE2B3BC005BCFB2 /* PBXContainerItemProxy */ = {
-			isa = PBXContainerItemProxy;
-			containerPortal = __RootObject_ /* Project object */;
-			proxyType = 1;
-			remoteGlobalIDString = "______Target_SHA2";
-			remoteInfo = SHA2;
-		};
-		C35E00E81CE2B3BC005BCFB2 /* PBXContainerItemProxy */ = {
-			isa = PBXContainerItemProxy;
-			containerPortal = __RootObject_ /* Project object */;
-			proxyType = 1;
-			remoteGlobalIDString = "______Target_HMAC";
-			remoteInfo = HMAC;
-		};
-		C35E00E91CE2B3BC005BCFB2 /* PBXContainerItemProxy */ = {
-			isa = PBXContainerItemProxy;
-			containerPortal = __RootObject_ /* Project object */;
-			proxyType = 1;
-			remoteGlobalIDString = "______Target_Hummingbird";
-			remoteInfo = Hummingbird;
-		};
-		C35E00EA1CE2B3BC005BCFB2 /* PBXContainerItemProxy */ = {
-			isa = PBXContainerItemProxy;
-			containerPortal = __RootObject_ /* Project object */;
-			proxyType = 1;
-			remoteGlobalIDString = "______Target_JSON";
-			remoteInfo = JSON;
-		};
-		C35E00EB1CE2B3BC005BCFB2 /* PBXContainerItemProxy */ = {
-			isa = PBXContainerItemProxy;
-			containerPortal = __RootObject_ /* Project object */;
-			proxyType = 1;
-			remoteGlobalIDString = "______Target_S4";
-			remoteInfo = S4;
-		};
-		C35E00EC1CE2B3BC005BCFB2 /* PBXContainerItemProxy */ = {
-			isa = PBXContainerItemProxy;
-			containerPortal = __RootObject_ /* Project object */;
-			proxyType = 1;
-			remoteGlobalIDString = "______Target_Vapor";
-			remoteInfo = Vapor;
-		};
-		C35E00ED1CE2B3BC005BCFB2 /* PBXContainerItemProxy */ = {
-			isa = PBXContainerItemProxy;
-			containerPortal = __RootObject_ /* Project object */;
-			proxyType = 1;
-			remoteGlobalIDString = "______Target_libc";
-			remoteInfo = libc;
-		};
-/* End PBXContainerItemProxy section */
-
-/* Begin PBXFileReference section */
-		__PBXFileRef_Package.swift /* Package.swift */ = {isa = PBXFileReference; lastKnownFileType = sourcecode.swift; path = Package.swift; sourceTree = "<group>"; };
-		"__PBXFileRef_Packages/C7-0.7.0/Sources/AsyncConnection.swift" /* AsyncConnection.swift */ = {isa = PBXFileReference; lastKnownFileType = sourcecode.swift; path = AsyncConnection.swift; sourceTree = "<group>"; };
-		"__PBXFileRef_Packages/C7-0.7.0/Sources/AsyncHost.swift" /* AsyncHost.swift */ = {isa = PBXFileReference; lastKnownFileType = sourcecode.swift; path = AsyncHost.swift; sourceTree = "<group>"; };
-		"__PBXFileRef_Packages/C7-0.7.0/Sources/AsyncStream.swift" /* AsyncStream.swift */ = {isa = PBXFileReference; lastKnownFileType = sourcecode.swift; path = AsyncStream.swift; sourceTree = "<group>"; };
-		"__PBXFileRef_Packages/C7-0.7.0/Sources/AsyncURIConnection.swift" /* AsyncURIConnection.swift */ = {isa = PBXFileReference; lastKnownFileType = sourcecode.swift; path = AsyncURIConnection.swift; sourceTree = "<group>"; };
-		"__PBXFileRef_Packages/C7-0.7.0/Sources/Byte.swift" /* Byte.swift */ = {isa = PBXFileReference; lastKnownFileType = sourcecode.swift; path = Byte.swift; sourceTree = "<group>"; };
-		"__PBXFileRef_Packages/C7-0.7.0/Sources/C7.swift" /* C7.swift */ = {isa = PBXFileReference; lastKnownFileType = sourcecode.swift; path = C7.swift; sourceTree = "<group>"; };
-		"__PBXFileRef_Packages/C7-0.7.0/Sources/CaseInsensitiveString.swift" /* CaseInsensitiveString.swift */ = {isa = PBXFileReference; lastKnownFileType = sourcecode.swift; path = CaseInsensitiveString.swift; sourceTree = "<group>"; };
-		"__PBXFileRef_Packages/C7-0.7.0/Sources/Closable.swift" /* Closable.swift */ = {isa = PBXFileReference; lastKnownFileType = sourcecode.swift; path = Closable.swift; sourceTree = "<group>"; };
-		"__PBXFileRef_Packages/C7-0.7.0/Sources/Connection.swift" /* Connection.swift */ = {isa = PBXFileReference; lastKnownFileType = sourcecode.swift; path = Connection.swift; sourceTree = "<group>"; };
-		"__PBXFileRef_Packages/C7-0.7.0/Sources/CustomDataStore.swift" /* CustomDataStore.swift */ = {isa = PBXFileReference; lastKnownFileType = sourcecode.swift; path = CustomDataStore.swift; sourceTree = "<group>"; };
-		"__PBXFileRef_Packages/C7-0.7.0/Sources/Data.swift" /* Data.swift */ = {isa = PBXFileReference; lastKnownFileType = sourcecode.swift; path = Data.swift; sourceTree = "<group>"; };
-		"__PBXFileRef_Packages/C7-0.7.0/Sources/Drain.swift" /* Drain.swift */ = {isa = PBXFileReference; lastKnownFileType = sourcecode.swift; path = Drain.swift; sourceTree = "<group>"; };
-		"__PBXFileRef_Packages/C7-0.7.0/Sources/Host.swift" /* Host.swift */ = {isa = PBXFileReference; lastKnownFileType = sourcecode.swift; path = Host.swift; sourceTree = "<group>"; };
-		"__PBXFileRef_Packages/C7-0.7.0/Sources/Query.swift" /* Query.swift */ = {isa = PBXFileReference; lastKnownFileType = sourcecode.swift; path = Query.swift; sourceTree = "<group>"; };
-		"__PBXFileRef_Packages/C7-0.7.0/Sources/QueryField.swift" /* QueryField.swift */ = {isa = PBXFileReference; lastKnownFileType = sourcecode.swift; path = QueryField.swift; sourceTree = "<group>"; };
-		"__PBXFileRef_Packages/C7-0.7.0/Sources/Stream.swift" /* Stream.swift */ = {isa = PBXFileReference; lastKnownFileType = sourcecode.swift; path = Stream.swift; sourceTree = "<group>"; };
-		"__PBXFileRef_Packages/C7-0.7.0/Sources/StreamError.swift" /* StreamError.swift */ = {isa = PBXFileReference; lastKnownFileType = sourcecode.swift; path = StreamError.swift; sourceTree = "<group>"; };
-		"__PBXFileRef_Packages/C7-0.7.0/Sources/StreamSequence.swift" /* StreamSequence.swift */ = {isa = PBXFileReference; lastKnownFileType = sourcecode.swift; path = StreamSequence.swift; sourceTree = "<group>"; };
-		"__PBXFileRef_Packages/C7-0.7.0/Sources/Time.swift" /* Time.swift */ = {isa = PBXFileReference; lastKnownFileType = sourcecode.swift; path = Time.swift; sourceTree = "<group>"; };
-		"__PBXFileRef_Packages/C7-0.7.0/Sources/URI.swift" /* URI.swift */ = {isa = PBXFileReference; lastKnownFileType = sourcecode.swift; path = URI.swift; sourceTree = "<group>"; };
-		"__PBXFileRef_Packages/C7-0.7.0/Sources/URIConnection.swift" /* URIConnection.swift */ = {isa = PBXFileReference; lastKnownFileType = sourcecode.swift; path = URIConnection.swift; sourceTree = "<group>"; };
-		"__PBXFileRef_Packages/CryptoEssentials-0.7.0/Sources/ArrayProtocol.swift" /* ArrayProtocol.swift */ = {isa = PBXFileReference; lastKnownFileType = sourcecode.swift; path = ArrayProtocol.swift; sourceTree = "<group>"; };
-		"__PBXFileRef_Packages/CryptoEssentials-0.7.0/Sources/Base64.swift" /* Base64.swift */ = {isa = PBXFileReference; lastKnownFileType = sourcecode.swift; path = Base64.swift; sourceTree = "<group>"; };
-		"__PBXFileRef_Packages/CryptoEssentials-0.7.0/Sources/BlockMode.swift" /* BlockMode.swift */ = {isa = PBXFileReference; lastKnownFileType = sourcecode.swift; path = BlockMode.swift; sourceTree = "<group>"; };
-		"__PBXFileRef_Packages/CryptoEssentials-0.7.0/Sources/BytesSequence.swift" /* BytesSequence.swift */ = {isa = PBXFileReference; lastKnownFileType = sourcecode.swift; path = BytesSequence.swift; sourceTree = "<group>"; };
-		"__PBXFileRef_Packages/CryptoEssentials-0.7.0/Sources/Cipher.swift" /* Cipher.swift */ = {isa = PBXFileReference; lastKnownFileType = sourcecode.swift; path = Cipher.swift; sourceTree = "<group>"; };
-		"__PBXFileRef_Packages/CryptoEssentials-0.7.0/Sources/Generics.swift" /* Generics.swift */ = {isa = PBXFileReference; lastKnownFileType = sourcecode.swift; path = Generics.swift; sourceTree = "<group>"; };
-		"__PBXFileRef_Packages/CryptoEssentials-0.7.0/Sources/HashProtocol.swift" /* HashProtocol.swift */ = {isa = PBXFileReference; lastKnownFileType = sourcecode.swift; path = HashProtocol.swift; sourceTree = "<group>"; };
-		"__PBXFileRef_Packages/CryptoEssentials-0.7.0/Sources/IntExtension.swift" /* IntExtension.swift */ = {isa = PBXFileReference; lastKnownFileType = sourcecode.swift; path = IntExtension.swift; sourceTree = "<group>"; };
-		"__PBXFileRef_Packages/CryptoEssentials-0.7.0/Sources/IntegerConvertible.swift" /* IntegerConvertible.swift */ = {isa = PBXFileReference; lastKnownFileType = sourcecode.swift; path = IntegerConvertible.swift; sourceTree = "<group>"; };
-		"__PBXFileRef_Packages/CryptoEssentials-0.7.0/Sources/NSData+Extensions.swift" /* NSData+Extensions.swift */ = {isa = PBXFileReference; lastKnownFileType = sourcecode.swift; path = "NSData+Extensions.swift"; sourceTree = "<group>"; };
-		"__PBXFileRef_Packages/CryptoEssentials-0.7.0/Sources/Operators.swift" /* Operators.swift */ = {isa = PBXFileReference; lastKnownFileType = sourcecode.swift; path = Operators.swift; sourceTree = "<group>"; };
-		"__PBXFileRef_Packages/CryptoEssentials-0.7.0/Sources/Padding.swift" /* Padding.swift */ = {isa = PBXFileReference; lastKnownFileType = sourcecode.swift; path = Padding.swift; sourceTree = "<group>"; };
-		"__PBXFileRef_Packages/CryptoEssentials-0.7.0/Sources/SecureBytes.swift" /* SecureBytes.swift */ = {isa = PBXFileReference; lastKnownFileType = sourcecode.swift; path = SecureBytes.swift; sourceTree = "<group>"; };
-		"__PBXFileRef_Packages/CryptoEssentials-0.7.0/Sources/Utils.swift" /* Utils.swift */ = {isa = PBXFileReference; lastKnownFileType = sourcecode.swift; path = Utils.swift; sourceTree = "<group>"; };
-		"__PBXFileRef_Packages/HMAC-0.7.0/Sources/HMAC.swift" /* HMAC.swift */ = {isa = PBXFileReference; lastKnownFileType = sourcecode.swift; path = HMAC.swift; sourceTree = "<group>"; };
-		"__PBXFileRef_Packages/Hummingbird-1.7.0/Sources/ClientSocket.swift" /* ClientSocket.swift */ = {isa = PBXFileReference; lastKnownFileType = sourcecode.swift; path = ClientSocket.swift; sourceTree = "<group>"; };
-		"__PBXFileRef_Packages/Hummingbird-1.7.0/Sources/Hummingbird.swift" /* Hummingbird.swift */ = {isa = PBXFileReference; lastKnownFileType = sourcecode.swift; path = Hummingbird.swift; sourceTree = "<group>"; };
-		"__PBXFileRef_Packages/Hummingbird-1.7.0/Sources/ServerSocket.swift" /* ServerSocket.swift */ = {isa = PBXFileReference; lastKnownFileType = sourcecode.swift; path = ServerSocket.swift; sourceTree = "<group>"; };
-		"__PBXFileRef_Packages/Hummingbird-1.7.0/Sources/Socket.swift" /* Socket.swift */ = {isa = PBXFileReference; lastKnownFileType = sourcecode.swift; path = Socket.swift; sourceTree = "<group>"; };
-		"__PBXFileRef_Packages/Hummingbird-1.7.0/Sources/SocketError.swift" /* SocketError.swift */ = {isa = PBXFileReference; lastKnownFileType = sourcecode.swift; path = SocketError.swift; sourceTree = "<group>"; };
-		"__PBXFileRef_Packages/Hummingbird-1.7.0/Sources/String+Transcoding.swift" /* String+Transcoding.swift */ = {isa = PBXFileReference; lastKnownFileType = sourcecode.swift; path = "String+Transcoding.swift"; sourceTree = "<group>"; };
-		"__PBXFileRef_Packages/JSON-0.7.0/Source/JSON.swift" /* JSON.swift */ = {isa = PBXFileReference; lastKnownFileType = sourcecode.swift; path = JSON.swift; sourceTree = "<group>"; };
-		"__PBXFileRef_Packages/JSON-0.7.0/Source/JSONInterchangeDataParser.swift" /* JSONInterchangeDataParser.swift */ = {isa = PBXFileReference; lastKnownFileType = sourcecode.swift; path = JSONInterchangeDataParser.swift; sourceTree = "<group>"; };
-		"__PBXFileRef_Packages/JSON-0.7.0/Source/JSONInterchangeDataSerializer.swift" /* JSONInterchangeDataSerializer.swift */ = {isa = PBXFileReference; lastKnownFileType = sourcecode.swift; path = JSONInterchangeDataSerializer.swift; sourceTree = "<group>"; };
-		"__PBXFileRef_Packages/JSON-0.7.0/Source/JSONParser.swift" /* JSONParser.swift */ = {isa = PBXFileReference; lastKnownFileType = sourcecode.swift; path = JSONParser.swift; sourceTree = "<group>"; };
-		"__PBXFileRef_Packages/JSON-0.7.0/Source/JSONSerializer.swift" /* JSONSerializer.swift */ = {isa = PBXFileReference; lastKnownFileType = sourcecode.swift; path = JSONSerializer.swift; sourceTree = "<group>"; };
-		"__PBXFileRef_Packages/MediaType-0.6.0/Source/MediaType.swift" /* MediaType.swift */ = {isa = PBXFileReference; lastKnownFileType = sourcecode.swift; path = MediaType.swift; sourceTree = "<group>"; };
-		"__PBXFileRef_Packages/S4-0.6.0/Sources/AsyncClient.swift" /* AsyncClient.swift */ = {isa = PBXFileReference; lastKnownFileType = sourcecode.swift; path = AsyncClient.swift; sourceTree = "<group>"; };
-		"__PBXFileRef_Packages/S4-0.6.0/Sources/AsyncMiddleware.swift" /* AsyncMiddleware.swift */ = {isa = PBXFileReference; lastKnownFileType = sourcecode.swift; path = AsyncMiddleware.swift; sourceTree = "<group>"; };
-		"__PBXFileRef_Packages/S4-0.6.0/Sources/AsyncResponder.swift" /* AsyncResponder.swift */ = {isa = PBXFileReference; lastKnownFileType = sourcecode.swift; path = AsyncResponder.swift; sourceTree = "<group>"; };
-		"__PBXFileRef_Packages/S4-0.6.0/Sources/AsyncServer.swift" /* AsyncServer.swift */ = {isa = PBXFileReference; lastKnownFileType = sourcecode.swift; path = AsyncServer.swift; sourceTree = "<group>"; };
-		"__PBXFileRef_Packages/S4-0.6.0/Sources/Body.swift" /* Body.swift */ = {isa = PBXFileReference; lastKnownFileType = sourcecode.swift; path = Body.swift; sourceTree = "<group>"; };
-		"__PBXFileRef_Packages/S4-0.6.0/Sources/Client.swift" /* Client.swift */ = {isa = PBXFileReference; lastKnownFileType = sourcecode.swift; path = Client.swift; sourceTree = "<group>"; };
-		"__PBXFileRef_Packages/S4-0.6.0/Sources/Error.swift" /* Error.swift */ = {isa = PBXFileReference; lastKnownFileType = sourcecode.swift; path = Error.swift; sourceTree = "<group>"; };
-		"__PBXFileRef_Packages/S4-0.6.0/Sources/Header.swift" /* Header.swift */ = {isa = PBXFileReference; lastKnownFileType = sourcecode.swift; path = Header.swift; sourceTree = "<group>"; };
-		"__PBXFileRef_Packages/S4-0.6.0/Sources/Headers.swift" /* Headers.swift */ = {isa = PBXFileReference; lastKnownFileType = sourcecode.swift; path = Headers.swift; sourceTree = "<group>"; };
-		"__PBXFileRef_Packages/S4-0.6.0/Sources/Message.swift" /* Message.swift */ = {isa = PBXFileReference; lastKnownFileType = sourcecode.swift; path = Message.swift; sourceTree = "<group>"; };
-		"__PBXFileRef_Packages/S4-0.6.0/Sources/Method.swift" /* Method.swift */ = {isa = PBXFileReference; lastKnownFileType = sourcecode.swift; path = Method.swift; sourceTree = "<group>"; };
-		"__PBXFileRef_Packages/S4-0.6.0/Sources/Middleware.swift" /* Middleware.swift */ = {isa = PBXFileReference; lastKnownFileType = sourcecode.swift; path = Middleware.swift; sourceTree = "<group>"; };
-		"__PBXFileRef_Packages/S4-0.6.0/Sources/Request.swift" /* Request.swift */ = {isa = PBXFileReference; lastKnownFileType = sourcecode.swift; path = Request.swift; sourceTree = "<group>"; };
-		"__PBXFileRef_Packages/S4-0.6.0/Sources/RequestParser.swift" /* RequestParser.swift */ = {isa = PBXFileReference; lastKnownFileType = sourcecode.swift; path = RequestParser.swift; sourceTree = "<group>"; };
-		"__PBXFileRef_Packages/S4-0.6.0/Sources/RequestSerializer.swift" /* RequestSerializer.swift */ = {isa = PBXFileReference; lastKnownFileType = sourcecode.swift; path = RequestSerializer.swift; sourceTree = "<group>"; };
-		"__PBXFileRef_Packages/S4-0.6.0/Sources/Responder.swift" /* Responder.swift */ = {isa = PBXFileReference; lastKnownFileType = sourcecode.swift; path = Responder.swift; sourceTree = "<group>"; };
-		"__PBXFileRef_Packages/S4-0.6.0/Sources/Response.swift" /* Response.swift */ = {isa = PBXFileReference; lastKnownFileType = sourcecode.swift; path = Response.swift; sourceTree = "<group>"; };
-		"__PBXFileRef_Packages/S4-0.6.0/Sources/ResponseParser.swift" /* ResponseParser.swift */ = {isa = PBXFileReference; lastKnownFileType = sourcecode.swift; path = ResponseParser.swift; sourceTree = "<group>"; };
-		"__PBXFileRef_Packages/S4-0.6.0/Sources/ResponseSerializer.swift" /* ResponseSerializer.swift */ = {isa = PBXFileReference; lastKnownFileType = sourcecode.swift; path = ResponseSerializer.swift; sourceTree = "<group>"; };
-		"__PBXFileRef_Packages/S4-0.6.0/Sources/S4.swift" /* S4.swift */ = {isa = PBXFileReference; lastKnownFileType = sourcecode.swift; path = S4.swift; sourceTree = "<group>"; };
-		"__PBXFileRef_Packages/S4-0.6.0/Sources/Server.swift" /* Server.swift */ = {isa = PBXFileReference; lastKnownFileType = sourcecode.swift; path = Server.swift; sourceTree = "<group>"; };
-		"__PBXFileRef_Packages/S4-0.6.0/Sources/Status.swift" /* Status.swift */ = {isa = PBXFileReference; lastKnownFileType = sourcecode.swift; path = Status.swift; sourceTree = "<group>"; };
-		"__PBXFileRef_Packages/S4-0.6.0/Sources/Version.swift" /* Version.swift */ = {isa = PBXFileReference; lastKnownFileType = sourcecode.swift; path = Version.swift; sourceTree = "<group>"; };
-		"__PBXFileRef_Packages/SHA2-0.7.0/Sources/SHA2.swift" /* SHA2.swift */ = {isa = PBXFileReference; lastKnownFileType = sourcecode.swift; path = SHA2.swift; sourceTree = "<group>"; };
-		"__PBXFileRef_Packages/Strand-1.2.3/Sources/Strand.swift" /* Strand.swift */ = {isa = PBXFileReference; lastKnownFileType = sourcecode.swift; path = Strand.swift; sourceTree = "<group>"; };
-		"__PBXFileRef_Packages/String-0.7.1/Source/String.swift" /* String.swift */ = {isa = PBXFileReference; lastKnownFileType = sourcecode.swift; path = String.swift; sourceTree = "<group>"; };
-		"__PBXFileRef_Packages/StructuredData-0.7.0/Sources/StructuredData.swift" /* StructuredData.swift */ = {isa = PBXFileReference; lastKnownFileType = sourcecode.swift; path = StructuredData.swift; sourceTree = "<group>"; };
-		__PBXFileRef_Sources/Development/Controllers/UserController.swift /* Controllers/UserController.swift */ = {isa = PBXFileReference; lastKnownFileType = sourcecode.swift; path = Controllers/UserController.swift; sourceTree = "<group>"; };
-		__PBXFileRef_Sources/Development/Middleware/AuthMiddleware.swift /* Middleware/AuthMiddleware.swift */ = {isa = PBXFileReference; lastKnownFileType = sourcecode.swift; path = Middleware/AuthMiddleware.swift; sourceTree = "<group>"; };
-		__PBXFileRef_Sources/Development/Models/User.swift /* Models/User.swift */ = {isa = PBXFileReference; lastKnownFileType = sourcecode.swift; path = Models/User.swift; sourceTree = "<group>"; };
-		__PBXFileRef_Sources/Development/main.swift /* main.swift */ = {isa = PBXFileReference; lastKnownFileType = sourcecode.swift; path = main.swift; sourceTree = "<group>"; };
-		__PBXFileRef_Sources/Generator/main.swift /* main.swift */ = {isa = PBXFileReference; lastKnownFileType = sourcecode.swift; path = main.swift; sourceTree = "<group>"; };
-		__PBXFileRef_Sources/Performance/main.swift /* main.swift */ = {isa = PBXFileReference; lastKnownFileType = sourcecode.swift; path = main.swift; sourceTree = "<group>"; };
-		__PBXFileRef_Sources/Vapor/Config/Config.swift /* Config/Config.swift */ = {isa = PBXFileReference; lastKnownFileType = sourcecode.swift; path = Config/Config.swift; sourceTree = "<group>"; };
-		__PBXFileRef_Sources/Vapor/Core/Abort.swift /* Core/Abort.swift */ = {isa = PBXFileReference; lastKnownFileType = sourcecode.swift; path = Core/Abort.swift; sourceTree = "<group>"; };
-		__PBXFileRef_Sources/Vapor/Core/Application.swift /* Core/Application.swift */ = {isa = PBXFileReference; lastKnownFileType = sourcecode.swift; path = Core/Application.swift; sourceTree = "<group>"; };
-		__PBXFileRef_Sources/Vapor/Core/Environment.swift /* Core/Environment.swift */ = {isa = PBXFileReference; lastKnownFileType = sourcecode.swift; path = Core/Environment.swift; sourceTree = "<group>"; };
-		__PBXFileRef_Sources/Vapor/Core/Generated.swift /* Core/Generated.swift */ = {isa = PBXFileReference; lastKnownFileType = sourcecode.swift; path = Core/Generated.swift; sourceTree = "<group>"; };
-		__PBXFileRef_Sources/Vapor/Core/Provider.swift /* Core/Provider.swift */ = {isa = PBXFileReference; lastKnownFileType = sourcecode.swift; path = Core/Provider.swift; sourceTree = "<group>"; };
-		__PBXFileRef_Sources/Vapor/Event/Event.swift /* Event/Event.swift */ = {isa = PBXFileReference; lastKnownFileType = sourcecode.swift; path = Event/Event.swift; sourceTree = "<group>"; };
-		__PBXFileRef_Sources/Vapor/Event/Subscription.swift /* Event/Subscription.swift */ = {isa = PBXFileReference; lastKnownFileType = sourcecode.swift; path = Event/Subscription.swift; sourceTree = "<group>"; };
-		__PBXFileRef_Sources/Vapor/Fixes/FileManager.swift /* Fixes/FileManager.swift */ = {isa = PBXFileReference; lastKnownFileType = sourcecode.swift; path = Fixes/FileManager.swift; sourceTree = "<group>"; };
-		__PBXFileRef_Sources/Vapor/Fixes/StringExtensions.swift /* Fixes/StringExtensions.swift */ = {isa = PBXFileReference; lastKnownFileType = sourcecode.swift; path = Fixes/StringExtensions.swift; sourceTree = "<group>"; };
-		__PBXFileRef_Sources/Vapor/Hash/Hash.swift /* Hash/Hash.swift */ = {isa = PBXFileReference; lastKnownFileType = sourcecode.swift; path = Hash/Hash.swift; sourceTree = "<group>"; };
-		__PBXFileRef_Sources/Vapor/Hash/HashDriver.swift /* Hash/HashDriver.swift */ = {isa = PBXFileReference; lastKnownFileType = sourcecode.swift; path = Hash/HashDriver.swift; sourceTree = "<group>"; };
-		"__PBXFileRef_Sources/Vapor/Hash/Int+Random.swift" /* Hash/Int+Random.swift */ = {isa = PBXFileReference; lastKnownFileType = sourcecode.swift; path = "Hash/Int+Random.swift"; sourceTree = "<group>"; };
-		__PBXFileRef_Sources/Vapor/Hash/SHAHasher.swift /* Hash/SHAHasher.swift */ = {isa = PBXFileReference; lastKnownFileType = sourcecode.swift; path = Hash/SHAHasher.swift; sourceTree = "<group>"; };
-		__PBXFileRef_Sources/Vapor/JSON/JSON.swift /* JSON/JSON.swift */ = {isa = PBXFileReference; lastKnownFileType = sourcecode.swift; path = JSON/JSON.swift; sourceTree = "<group>"; };
-		__PBXFileRef_Sources/Vapor/Log/Log.swift /* Log/Log.swift */ = {isa = PBXFileReference; lastKnownFileType = sourcecode.swift; path = Log/Log.swift; sourceTree = "<group>"; };
-		__PBXFileRef_Sources/Vapor/Log/LogDriver.swift /* Log/LogDriver.swift */ = {isa = PBXFileReference; lastKnownFileType = sourcecode.swift; path = Log/LogDriver.swift; sourceTree = "<group>"; };
-		__PBXFileRef_Sources/Vapor/Middleware/AbortMiddleware.swift /* Middleware/AbortMiddleware.swift */ = {isa = PBXFileReference; lastKnownFileType = sourcecode.swift; path = Middleware/AbortMiddleware.swift; sourceTree = "<group>"; };
-		__PBXFileRef_Sources/Vapor/Node/Node.swift /* Node/Node.swift */ = {isa = PBXFileReference; lastKnownFileType = sourcecode.swift; path = Node/Node.swift; sourceTree = "<group>"; };
-		__PBXFileRef_Sources/Vapor/Node/NodeInitializable.swift /* Node/NodeInitializable.swift */ = {isa = PBXFileReference; lastKnownFileType = sourcecode.swift; path = Node/NodeInitializable.swift; sourceTree = "<group>"; };
-		__PBXFileRef_Sources/Vapor/Process/Process.swift /* Process/Process.swift */ = {isa = PBXFileReference; lastKnownFileType = sourcecode.swift; path = Process/Process.swift; sourceTree = "<group>"; };
-		__PBXFileRef_Sources/Vapor/Request/Request.swift /* Request/Request.swift */ = {isa = PBXFileReference; lastKnownFileType = sourcecode.swift; path = Request/Request.swift; sourceTree = "<group>"; };
-		__PBXFileRef_Sources/Vapor/Request/RequestContent.swift /* Request/RequestContent.swift */ = {isa = PBXFileReference; lastKnownFileType = sourcecode.swift; path = Request/RequestContent.swift; sourceTree = "<group>"; };
-		__PBXFileRef_Sources/Vapor/Response/Response.swift /* Response/Response.swift */ = {isa = PBXFileReference; lastKnownFileType = sourcecode.swift; path = Response/Response.swift; sourceTree = "<group>"; };
-		__PBXFileRef_Sources/Vapor/Response/ResponseRepresentable.swift /* Response/ResponseRepresentable.swift */ = {isa = PBXFileReference; lastKnownFileType = sourcecode.swift; path = Response/ResponseRepresentable.swift; sourceTree = "<group>"; };
-		__PBXFileRef_Sources/Vapor/Router/Branch.swift /* Router/Branch.swift */ = {isa = PBXFileReference; lastKnownFileType = sourcecode.swift; path = Router/Branch.swift; sourceTree = "<group>"; };
-		__PBXFileRef_Sources/Vapor/Router/BranchRouter.swift /* Router/BranchRouter.swift */ = {isa = PBXFileReference; lastKnownFileType = sourcecode.swift; path = Router/BranchRouter.swift; sourceTree = "<group>"; };
-		__PBXFileRef_Sources/Vapor/Router/RouterDriver.swift /* Router/RouterDriver.swift */ = {isa = PBXFileReference; lastKnownFileType = sourcecode.swift; path = Router/RouterDriver.swift; sourceTree = "<group>"; };
-		"__PBXFileRef_Sources/Vapor/Routing/Application+Route.swift" /* Routing/Application+Route.swift */ = {isa = PBXFileReference; lastKnownFileType = sourcecode.swift; path = "Routing/Application+Route.swift"; sourceTree = "<group>"; };
-		__PBXFileRef_Sources/Vapor/Routing/ApplicationInitializable.swift /* Routing/ApplicationInitializable.swift */ = {isa = PBXFileReference; lastKnownFileType = sourcecode.swift; path = Routing/ApplicationInitializable.swift; sourceTree = "<group>"; };
-		__PBXFileRef_Sources/Vapor/Routing/Controller.swift /* Routing/Controller.swift */ = {isa = PBXFileReference; lastKnownFileType = sourcecode.swift; path = Routing/Controller.swift; sourceTree = "<group>"; };
-		__PBXFileRef_Sources/Vapor/Routing/DefaultInitializable.swift /* Routing/DefaultInitializable.swift */ = {isa = PBXFileReference; lastKnownFileType = sourcecode.swift; path = Routing/DefaultInitializable.swift; sourceTree = "<group>"; };
-		__PBXFileRef_Sources/Vapor/Routing/ResourceController.swift /* Routing/ResourceController.swift */ = {isa = PBXFileReference; lastKnownFileType = sourcecode.swift; path = Routing/ResourceController.swift; sourceTree = "<group>"; };
-		__PBXFileRef_Sources/Vapor/Routing/Route.swift /* Routing/Route.swift */ = {isa = PBXFileReference; lastKnownFileType = sourcecode.swift; path = Routing/Route.swift; sourceTree = "<group>"; };
-		__PBXFileRef_Sources/Vapor/Server/HTTPStream.swift /* Server/HTTPStream.swift */ = {isa = PBXFileReference; lastKnownFileType = sourcecode.swift; path = Server/HTTPStream.swift; sourceTree = "<group>"; };
-		__PBXFileRef_Sources/Vapor/Server/HTTPStreamHeader.swift /* Server/HTTPStreamHeader.swift */ = {isa = PBXFileReference; lastKnownFileType = sourcecode.swift; path = Server/HTTPStreamHeader.swift; sourceTree = "<group>"; };
-		__PBXFileRef_Sources/Vapor/Server/HTTPStreamServer.swift /* Server/HTTPStreamServer.swift */ = {isa = PBXFileReference; lastKnownFileType = sourcecode.swift; path = Server/HTTPStreamServer.swift; sourceTree = "<group>"; };
-		"__PBXFileRef_Sources/Vapor/Server/Vapor+Hummingbird.swift" /* Server/Vapor+Hummingbird.swift */ = {isa = PBXFileReference; lastKnownFileType = sourcecode.swift; path = "Server/Vapor+Hummingbird.swift"; sourceTree = "<group>"; };
-		__PBXFileRef_Sources/Vapor/Session/MemorySessionDriver.swift /* Session/MemorySessionDriver.swift */ = {isa = PBXFileReference; lastKnownFileType = sourcecode.swift; path = Session/MemorySessionDriver.swift; sourceTree = "<group>"; };
-		__PBXFileRef_Sources/Vapor/Session/Session.swift /* Session/Session.swift */ = {isa = PBXFileReference; lastKnownFileType = sourcecode.swift; path = Session/Session.swift; sourceTree = "<group>"; };
-		__PBXFileRef_Sources/Vapor/Session/SessionDriver.swift /* Session/SessionDriver.swift */ = {isa = PBXFileReference; lastKnownFileType = sourcecode.swift; path = Session/SessionDriver.swift; sourceTree = "<group>"; };
-		__PBXFileRef_Sources/Vapor/Session/SessionMiddleware.swift /* Session/SessionMiddleware.swift */ = {isa = PBXFileReference; lastKnownFileType = sourcecode.swift; path = Session/SessionMiddleware.swift; sourceTree = "<group>"; };
-		__PBXFileRef_Sources/Vapor/Utilities/Dispatch.swift /* Utilities/Dispatch.swift */ = {isa = PBXFileReference; lastKnownFileType = sourcecode.swift; path = Utilities/Dispatch.swift; sourceTree = "<group>"; };
-		__PBXFileRef_Sources/Vapor/Utilities/Lock.swift /* Utilities/Lock.swift */ = {isa = PBXFileReference; lastKnownFileType = sourcecode.swift; path = Utilities/Lock.swift; sourceTree = "<group>"; };
-		__PBXFileRef_Sources/Vapor/Utilities/ThreadSafeStore.swift /* Utilities/ThreadSafeStore.swift */ = {isa = PBXFileReference; lastKnownFileType = sourcecode.swift; path = Utilities/ThreadSafeStore.swift; sourceTree = "<group>"; };
-		"__PBXFileRef_Sources/Vapor/Utilities/Vapor+S4.swift" /* Utilities/Vapor+S4.swift */ = {isa = PBXFileReference; lastKnownFileType = sourcecode.swift; path = "Utilities/Vapor+S4.swift"; sourceTree = "<group>"; };
-		__PBXFileRef_Sources/Vapor/Validation/And.swift /* Validation/And.swift */ = {isa = PBXFileReference; lastKnownFileType = sourcecode.swift; path = Validation/And.swift; sourceTree = "<group>"; };
-		__PBXFileRef_Sources/Vapor/Validation/Convenience/Alphanumeric.swift /* Validation/Convenience/Alphanumeric.swift */ = {isa = PBXFileReference; lastKnownFileType = sourcecode.swift; path = Validation/Convenience/Alphanumeric.swift; sourceTree = "<group>"; };
-		__PBXFileRef_Sources/Vapor/Validation/Convenience/Compare.swift /* Validation/Convenience/Compare.swift */ = {isa = PBXFileReference; lastKnownFileType = sourcecode.swift; path = Validation/Convenience/Compare.swift; sourceTree = "<group>"; };
-		__PBXFileRef_Sources/Vapor/Validation/Convenience/Contains.swift /* Validation/Convenience/Contains.swift */ = {isa = PBXFileReference; lastKnownFileType = sourcecode.swift; path = Validation/Convenience/Contains.swift; sourceTree = "<group>"; };
-		__PBXFileRef_Sources/Vapor/Validation/Convenience/Count.swift /* Validation/Convenience/Count.swift */ = {isa = PBXFileReference; lastKnownFileType = sourcecode.swift; path = Validation/Convenience/Count.swift; sourceTree = "<group>"; };
-		__PBXFileRef_Sources/Vapor/Validation/Convenience/Email.swift /* Validation/Convenience/Email.swift */ = {isa = PBXFileReference; lastKnownFileType = sourcecode.swift; path = Validation/Convenience/Email.swift; sourceTree = "<group>"; };
-		__PBXFileRef_Sources/Vapor/Validation/Convenience/In.swift /* Validation/Convenience/In.swift */ = {isa = PBXFileReference; lastKnownFileType = sourcecode.swift; path = Validation/Convenience/In.swift; sourceTree = "<group>"; };
-		__PBXFileRef_Sources/Vapor/Validation/Convenience/Matches.swift /* Validation/Convenience/Matches.swift */ = {isa = PBXFileReference; lastKnownFileType = sourcecode.swift; path = Validation/Convenience/Matches.swift; sourceTree = "<group>"; };
-		__PBXFileRef_Sources/Vapor/Validation/Convenience/Unique.swift /* Validation/Convenience/Unique.swift */ = {isa = PBXFileReference; lastKnownFileType = sourcecode.swift; path = Validation/Convenience/Unique.swift; sourceTree = "<group>"; };
-		__PBXFileRef_Sources/Vapor/Validation/Error.swift /* Validation/Error.swift */ = {isa = PBXFileReference; lastKnownFileType = sourcecode.swift; path = Validation/Error.swift; sourceTree = "<group>"; };
-		"__PBXFileRef_Sources/Vapor/Validation/Node+Validation.swift" /* Validation/Node+Validation.swift */ = {isa = PBXFileReference; lastKnownFileType = sourcecode.swift; path = "Validation/Node+Validation.swift"; sourceTree = "<group>"; };
-		__PBXFileRef_Sources/Vapor/Validation/Not.swift /* Validation/Not.swift */ = {isa = PBXFileReference; lastKnownFileType = sourcecode.swift; path = Validation/Not.swift; sourceTree = "<group>"; };
-		__PBXFileRef_Sources/Vapor/Validation/Operators.swift /* Validation/Operators.swift */ = {isa = PBXFileReference; lastKnownFileType = sourcecode.swift; path = Validation/Operators.swift; sourceTree = "<group>"; };
-		__PBXFileRef_Sources/Vapor/Validation/Or.swift /* Validation/Or.swift */ = {isa = PBXFileReference; lastKnownFileType = sourcecode.swift; path = Validation/Or.swift; sourceTree = "<group>"; };
-		__PBXFileRef_Sources/Vapor/Validation/Valid.swift /* Validation/Valid.swift */ = {isa = PBXFileReference; lastKnownFileType = sourcecode.swift; path = Validation/Valid.swift; sourceTree = "<group>"; };
-		__PBXFileRef_Sources/Vapor/Validation/Validatable.swift /* Validation/Validatable.swift */ = {isa = PBXFileReference; lastKnownFileType = sourcecode.swift; path = Validation/Validatable.swift; sourceTree = "<group>"; };
-		__PBXFileRef_Sources/Vapor/Validation/ValidationMiddleware.swift /* Validation/ValidationMiddleware.swift */ = {isa = PBXFileReference; lastKnownFileType = sourcecode.swift; path = Validation/ValidationMiddleware.swift; sourceTree = "<group>"; };
-		__PBXFileRef_Sources/Vapor/Validation/Validators.swift /* Validation/Validators.swift */ = {isa = PBXFileReference; lastKnownFileType = sourcecode.swift; path = Validation/Validators.swift; sourceTree = "<group>"; };
-		__PBXFileRef_Sources/Vapor/View/RenderDriver.swift /* View/RenderDriver.swift */ = {isa = PBXFileReference; lastKnownFileType = sourcecode.swift; path = View/RenderDriver.swift; sourceTree = "<group>"; };
-		__PBXFileRef_Sources/Vapor/View/View.swift /* View/View.swift */ = {isa = PBXFileReference; lastKnownFileType = sourcecode.swift; path = View/View.swift; sourceTree = "<group>"; };
-		__PBXFileRef_Sources/libc/libc.swift /* libc.swift */ = {isa = PBXFileReference; lastKnownFileType = sourcecode.swift; path = libc.swift; sourceTree = "<group>"; };
-		__PBXFileRef_Tests/Vapor/ApplicationTests.swift /* ApplicationTests.swift */ = {isa = PBXFileReference; lastKnownFileType = sourcecode.swift; path = ApplicationTests.swift; sourceTree = "<group>"; };
-		__PBXFileRef_Tests/Vapor/ConfigTests.swift /* ConfigTests.swift */ = {isa = PBXFileReference; lastKnownFileType = sourcecode.swift; path = ConfigTests.swift; sourceTree = "<group>"; };
-		__PBXFileRef_Tests/Vapor/ControllerTests.swift /* ControllerTests.swift */ = {isa = PBXFileReference; lastKnownFileType = sourcecode.swift; path = ControllerTests.swift; sourceTree = "<group>"; };
-		__PBXFileRef_Tests/Vapor/EnvironmentTests.swift /* EnvironmentTests.swift */ = {isa = PBXFileReference; lastKnownFileType = sourcecode.swift; path = EnvironmentTests.swift; sourceTree = "<group>"; };
-		__PBXFileRef_Tests/Vapor/EventTests.swift /* EventTests.swift */ = {isa = PBXFileReference; lastKnownFileType = sourcecode.swift; path = EventTests.swift; sourceTree = "<group>"; };
-		__PBXFileRef_Tests/Vapor/HTTPStreamTests.swift /* HTTPStreamTests.swift */ = {isa = PBXFileReference; lastKnownFileType = sourcecode.swift; path = HTTPStreamTests.swift; sourceTree = "<group>"; };
-		__PBXFileRef_Tests/Vapor/HashTests.swift /* HashTests.swift */ = {isa = PBXFileReference; lastKnownFileType = sourcecode.swift; path = HashTests.swift; sourceTree = "<group>"; };
-		__PBXFileRef_Tests/Vapor/LogTests.swift /* LogTests.swift */ = {isa = PBXFileReference; lastKnownFileType = sourcecode.swift; path = LogTests.swift; sourceTree = "<group>"; };
-		__PBXFileRef_Tests/Vapor/MemorySessionDriverTests.swift /* MemorySessionDriverTests.swift */ = {isa = PBXFileReference; lastKnownFileType = sourcecode.swift; path = MemorySessionDriverTests.swift; sourceTree = "<group>"; };
-		__PBXFileRef_Tests/Vapor/PerformanceTests.swift /* PerformanceTests.swift */ = {isa = PBXFileReference; lastKnownFileType = sourcecode.swift; path = PerformanceTests.swift; sourceTree = "<group>"; };
-		__PBXFileRef_Tests/Vapor/ProcessTests.swift /* ProcessTests.swift */ = {isa = PBXFileReference; lastKnownFileType = sourcecode.swift; path = ProcessTests.swift; sourceTree = "<group>"; };
-		__PBXFileRef_Tests/Vapor/QueryParameterTests.swift /* QueryParameterTests.swift */ = {isa = PBXFileReference; lastKnownFileType = sourcecode.swift; path = QueryParameterTests.swift; sourceTree = "<group>"; };
-		__PBXFileRef_Tests/Vapor/ResponseTests.swift /* ResponseTests.swift */ = {isa = PBXFileReference; lastKnownFileType = sourcecode.swift; path = ResponseTests.swift; sourceTree = "<group>"; };
-		__PBXFileRef_Tests/Vapor/RouteTests.swift /* RouteTests.swift */ = {isa = PBXFileReference; lastKnownFileType = sourcecode.swift; path = RouteTests.swift; sourceTree = "<group>"; };
-		__PBXFileRef_Tests/Vapor/RouterTests.swift /* RouterTests.swift */ = {isa = PBXFileReference; lastKnownFileType = sourcecode.swift; path = RouterTests.swift; sourceTree = "<group>"; };
-		__PBXFileRef_Tests/Vapor/SessionTests.swift /* SessionTests.swift */ = {isa = PBXFileReference; lastKnownFileType = sourcecode.swift; path = SessionTests.swift; sourceTree = "<group>"; };
-		__PBXFileRef_Tests/Vapor/TestHTTPStream.swift /* TestHTTPStream.swift */ = {isa = PBXFileReference; lastKnownFileType = sourcecode.swift; path = TestHTTPStream.swift; sourceTree = "<group>"; };
-		__PBXFileRef_Tests/Vapor/TypedRouteTests.swift /* TypedRouteTests.swift */ = {isa = PBXFileReference; lastKnownFileType = sourcecode.swift; path = TypedRouteTests.swift; sourceTree = "<group>"; };
-		__PBXFileRef_Tests/Vapor/ValidationConvenienceTests.swift /* ValidationConvenienceTests.swift */ = {isa = PBXFileReference; lastKnownFileType = sourcecode.swift; path = ValidationConvenienceTests.swift; sourceTree = "<group>"; };
-		__PBXFileRef_Tests/Vapor/ValidationCountTests.swift /* ValidationCountTests.swift */ = {isa = PBXFileReference; lastKnownFileType = sourcecode.swift; path = ValidationCountTests.swift; sourceTree = "<group>"; };
-		__PBXFileRef_Tests/Vapor/ValidationTests.swift /* ValidationTests.swift */ = {isa = PBXFileReference; lastKnownFileType = sourcecode.swift; path = ValidationTests.swift; sourceTree = "<group>"; };
-		__PBXFileRef_Tests/Vapor/ValidationUniqueTests.swift /* ValidationUniqueTests.swift */ = {isa = PBXFileReference; lastKnownFileType = sourcecode.swift; path = ValidationUniqueTests.swift; sourceTree = "<group>"; };
-		__PBXFileRef_Vapor.xcodeproj/Configs/Project.xcconfig /* Project.xcconfig */ = {isa = PBXFileReference; lastKnownFileType = text.xcconfig; name = Project.xcconfig; path = Vapor.xcodeproj/Configs/Project.xcconfig; sourceTree = "<group>"; };
-		"_____Product_C7" /* C7.dylib */ = {isa = PBXFileReference; explicitFileType = "compiled.mach-o.dylib"; path = C7.dylib; sourceTree = BUILT_PRODUCTS_DIR; };
-		"_____Product_CryptoEssentials" /* CryptoEssentials.dylib */ = {isa = PBXFileReference; explicitFileType = "compiled.mach-o.dylib"; path = CryptoEssentials.dylib; sourceTree = BUILT_PRODUCTS_DIR; };
-		"_____Product_Development" /* Development */ = {isa = PBXFileReference; explicitFileType = "compiled.mach-o.executable"; path = Development; sourceTree = BUILT_PRODUCTS_DIR; };
-		"_____Product_Generator" /* Generator */ = {isa = PBXFileReference; explicitFileType = "compiled.mach-o.executable"; path = Generator; sourceTree = BUILT_PRODUCTS_DIR; };
-		"_____Product_HMAC" /* HMAC.dylib */ = {isa = PBXFileReference; explicitFileType = "compiled.mach-o.dylib"; path = HMAC.dylib; sourceTree = BUILT_PRODUCTS_DIR; };
-		"_____Product_Hummingbird" /* Hummingbird.dylib */ = {isa = PBXFileReference; explicitFileType = "compiled.mach-o.dylib"; path = Hummingbird.dylib; sourceTree = BUILT_PRODUCTS_DIR; };
-		"_____Product_JSON" /* JSON.dylib */ = {isa = PBXFileReference; explicitFileType = "compiled.mach-o.dylib"; path = JSON.dylib; sourceTree = BUILT_PRODUCTS_DIR; };
-		"_____Product_MediaType" /* MediaType.dylib */ = {isa = PBXFileReference; explicitFileType = "compiled.mach-o.dylib"; path = MediaType.dylib; sourceTree = BUILT_PRODUCTS_DIR; };
-		"_____Product_Performance" /* Performance */ = {isa = PBXFileReference; explicitFileType = "compiled.mach-o.executable"; path = Performance; sourceTree = BUILT_PRODUCTS_DIR; };
-		"_____Product_S4" /* S4.dylib */ = {isa = PBXFileReference; explicitFileType = "compiled.mach-o.dylib"; path = S4.dylib; sourceTree = BUILT_PRODUCTS_DIR; };
-		"_____Product_SHA2" /* SHA2.dylib */ = {isa = PBXFileReference; explicitFileType = "compiled.mach-o.dylib"; path = SHA2.dylib; sourceTree = BUILT_PRODUCTS_DIR; };
-		"_____Product_Strand" /* Strand.dylib */ = {isa = PBXFileReference; explicitFileType = "compiled.mach-o.dylib"; path = Strand.dylib; sourceTree = BUILT_PRODUCTS_DIR; };
-		"_____Product_String" /* String.dylib */ = {isa = PBXFileReference; explicitFileType = "compiled.mach-o.dylib"; path = String.dylib; sourceTree = BUILT_PRODUCTS_DIR; };
-		"_____Product_StructuredData" /* StructuredData.dylib */ = {isa = PBXFileReference; explicitFileType = "compiled.mach-o.dylib"; path = StructuredData.dylib; sourceTree = BUILT_PRODUCTS_DIR; };
-		"_____Product_Vapor" /* Vapor.dylib */ = {isa = PBXFileReference; explicitFileType = "compiled.mach-o.dylib"; path = Vapor.dylib; sourceTree = BUILT_PRODUCTS_DIR; };
-		"_____Product_VaporTestSuite" /* VaporTestSuite.xctest */ = {isa = PBXFileReference; explicitFileType = wrapper.cfbundle; path = VaporTestSuite.xctest; sourceTree = BUILT_PRODUCTS_DIR; };
-		"_____Product_libc" /* libc.dylib */ = {isa = PBXFileReference; explicitFileType = "compiled.mach-o.dylib"; path = libc.dylib; sourceTree = BUILT_PRODUCTS_DIR; };
-/* End PBXFileReference section */
-
-/* Begin PBXFrameworksBuildPhase section */
-		"___LinkPhase_C7" /* Frameworks */ = {
-			isa = PBXFrameworksBuildPhase;
-			buildActionMask = 0;
-			files = (
-			);
-			runOnlyForDeploymentPostprocessing = 0;
-		};
-		"___LinkPhase_CryptoEssentials" /* Frameworks */ = {
-			isa = PBXFrameworksBuildPhase;
-			buildActionMask = 0;
-			files = (
-			);
-			runOnlyForDeploymentPostprocessing = 0;
-		};
-		"___LinkPhase_Development" /* Frameworks */ = {
-			isa = PBXFrameworksBuildPhase;
-			buildActionMask = 0;
-			files = (
-				C35E00A01CE2B3B9005BCFB2 /* CryptoEssentials.dylib in Frameworks */,
-				C35E00A11CE2B3B9005BCFB2 /* Strand.dylib in Frameworks */,
-				C35E00A21CE2B3B9005BCFB2 /* StructuredData.dylib in Frameworks */,
-				C35E00A31CE2B3B9005BCFB2 /* C7.dylib in Frameworks */,
-				C35E00A41CE2B3B9005BCFB2 /* MediaType.dylib in Frameworks */,
-				C35E00A51CE2B3B9005BCFB2 /* SHA2.dylib in Frameworks */,
-				C35E00A61CE2B3B9005BCFB2 /* HMAC.dylib in Frameworks */,
-				C35E00A71CE2B3B9005BCFB2 /* Hummingbird.dylib in Frameworks */,
-				C35E00A81CE2B3B9005BCFB2 /* JSON.dylib in Frameworks */,
-				C35E00A91CE2B3B9005BCFB2 /* String.dylib in Frameworks */,
-				C35E00AA1CE2B3B9005BCFB2 /* S4.dylib in Frameworks */,
-				_LinkFileRef_Vapor /* Vapor.dylib in Frameworks */,
-				C35E00AB1CE2B3B9005BCFB2 /* libc.dylib in Frameworks */,
-			);
-			runOnlyForDeploymentPostprocessing = 0;
-		};
-		"___LinkPhase_Generator" /* Frameworks */ = {
-			isa = PBXFrameworksBuildPhase;
-			buildActionMask = 0;
-			files = (
-				C35E00BC1CE2B3B9005BCFB2 /* CryptoEssentials.dylib in Frameworks */,
-				C35E00BD1CE2B3B9005BCFB2 /* Strand.dylib in Frameworks */,
-				C35E00BE1CE2B3B9005BCFB2 /* StructuredData.dylib in Frameworks */,
-				C35E00BF1CE2B3B9005BCFB2 /* C7.dylib in Frameworks */,
-				C35E00C01CE2B3B9005BCFB2 /* MediaType.dylib in Frameworks */,
-				C35E00C11CE2B3B9005BCFB2 /* SHA2.dylib in Frameworks */,
-				C35E00C21CE2B3B9005BCFB2 /* HMAC.dylib in Frameworks */,
-				C35E00C31CE2B3B9005BCFB2 /* Hummingbird.dylib in Frameworks */,
-				C35E00C41CE2B3B9005BCFB2 /* JSON.dylib in Frameworks */,
-				C35E00C51CE2B3B9005BCFB2 /* String.dylib in Frameworks */,
-				C35E00C61CE2B3B9005BCFB2 /* S4.dylib in Frameworks */,
-			);
-			runOnlyForDeploymentPostprocessing = 0;
-		};
-		"___LinkPhase_HMAC" /* Frameworks */ = {
-			isa = PBXFrameworksBuildPhase;
-			buildActionMask = 0;
-			files = (
-				_LinkFileRef_CryptoEssentials /* CryptoEssentials.dylib in Frameworks */,
-			);
-			runOnlyForDeploymentPostprocessing = 0;
-		};
-		"___LinkPhase_Hummingbird" /* Frameworks */ = {
-			isa = PBXFrameworksBuildPhase;
-			buildActionMask = 0;
-			files = (
-				C35E009C1CE2B3B9005BCFB2 /* C7.dylib in Frameworks */,
-				_LinkFileRef_Strand /* Strand.dylib in Frameworks */,
-			);
-			runOnlyForDeploymentPostprocessing = 0;
-		};
-		"___LinkPhase_JSON" /* Frameworks */ = {
-			isa = PBXFrameworksBuildPhase;
-			buildActionMask = 0;
-			files = (
-				C35E009B1CE2B3B9005BCFB2 /* C7.dylib in Frameworks */,
-				_LinkFileRef_StructuredData /* StructuredData.dylib in Frameworks */,
-			);
-			runOnlyForDeploymentPostprocessing = 0;
-		};
-		"___LinkPhase_MediaType" /* Frameworks */ = {
-			isa = PBXFrameworksBuildPhase;
-			buildActionMask = 0;
-			files = (
-				C35E009E1CE2B3B9005BCFB2 /* C7.dylib in Frameworks */,
-				C35E009F1CE2B3B9005BCFB2 /* StructuredData.dylib in Frameworks */,
-				_LinkFileRef_String /* String.dylib in Frameworks */,
-			);
-			runOnlyForDeploymentPostprocessing = 0;
-		};
-		"___LinkPhase_Performance" /* Frameworks */ = {
-			isa = PBXFrameworksBuildPhase;
-			buildActionMask = 0;
-			files = (
-				C35E00C71CE2B3B9005BCFB2 /* CryptoEssentials.dylib in Frameworks */,
-				C35E00C81CE2B3B9005BCFB2 /* Strand.dylib in Frameworks */,
-				C35E00C91CE2B3B9005BCFB2 /* StructuredData.dylib in Frameworks */,
-				C35E00CA1CE2B3B9005BCFB2 /* C7.dylib in Frameworks */,
-				C35E00CB1CE2B3B9005BCFB2 /* MediaType.dylib in Frameworks */,
-				C35E00CC1CE2B3B9005BCFB2 /* SHA2.dylib in Frameworks */,
-				C35E00CD1CE2B3B9005BCFB2 /* HMAC.dylib in Frameworks */,
-				C35E00CE1CE2B3B9005BCFB2 /* Hummingbird.dylib in Frameworks */,
-				C35E00CF1CE2B3B9005BCFB2 /* JSON.dylib in Frameworks */,
-				C35E00D01CE2B3B9005BCFB2 /* String.dylib in Frameworks */,
-				C35E00D11CE2B3B9005BCFB2 /* S4.dylib in Frameworks */,
-				C35E00D21CE2B3B9005BCFB2 /* Vapor.dylib in Frameworks */,
-				C35E00D31CE2B3B9005BCFB2 /* libc.dylib in Frameworks */,
-			);
-			runOnlyForDeploymentPostprocessing = 0;
-		};
-		"___LinkPhase_S4" /* Frameworks */ = {
-			isa = PBXFrameworksBuildPhase;
-			buildActionMask = 0;
-			files = (
-				_LinkFileRef_C7 /* C7.dylib in Frameworks */,
-			);
-			runOnlyForDeploymentPostprocessing = 0;
-		};
-		"___LinkPhase_SHA2" /* Frameworks */ = {
-			isa = PBXFrameworksBuildPhase;
-			buildActionMask = 0;
-			files = (
-				C35E009D1CE2B3B9005BCFB2 /* CryptoEssentials.dylib in Frameworks */,
-			);
-			runOnlyForDeploymentPostprocessing = 0;
-		};
-		"___LinkPhase_Strand" /* Frameworks */ = {
-			isa = PBXFrameworksBuildPhase;
-			buildActionMask = 0;
-			files = (
-			);
-			runOnlyForDeploymentPostprocessing = 0;
-		};
-		"___LinkPhase_String" /* Frameworks */ = {
-			isa = PBXFrameworksBuildPhase;
-			buildActionMask = 0;
-			files = (
-			);
-			runOnlyForDeploymentPostprocessing = 0;
-		};
-		"___LinkPhase_StructuredData" /* Frameworks */ = {
-			isa = PBXFrameworksBuildPhase;
-			buildActionMask = 0;
-			files = (
-				C35E009A1CE2B3B9005BCFB2 /* C7.dylib in Frameworks */,
-			);
-			runOnlyForDeploymentPostprocessing = 0;
-		};
-		"___LinkPhase_Vapor" /* Frameworks */ = {
-			isa = PBXFrameworksBuildPhase;
-			buildActionMask = 0;
-			files = (
-				C35E00AC1CE2B3B9005BCFB2 /* CryptoEssentials.dylib in Frameworks */,
-				C35E00AD1CE2B3B9005BCFB2 /* Strand.dylib in Frameworks */,
-				C35E00AE1CE2B3B9005BCFB2 /* StructuredData.dylib in Frameworks */,
-				C35E00AF1CE2B3B9005BCFB2 /* C7.dylib in Frameworks */,
-				C35E00B01CE2B3B9005BCFB2 /* MediaType.dylib in Frameworks */,
-				C35E00B11CE2B3B9005BCFB2 /* SHA2.dylib in Frameworks */,
-				C35E00B21CE2B3B9005BCFB2 /* HMAC.dylib in Frameworks */,
-				C35E00B31CE2B3B9005BCFB2 /* Hummingbird.dylib in Frameworks */,
-				C35E00B41CE2B3B9005BCFB2 /* JSON.dylib in Frameworks */,
-				C35E00B51CE2B3B9005BCFB2 /* String.dylib in Frameworks */,
-				C35E00B61CE2B3B9005BCFB2 /* S4.dylib in Frameworks */,
-				_LinkFileRef_libc /* libc.dylib in Frameworks */,
-			);
-			runOnlyForDeploymentPostprocessing = 0;
-		};
-		"___LinkPhase_VaporTestSuite" /* Frameworks */ = {
-			isa = PBXFrameworksBuildPhase;
-			buildActionMask = 0;
-			files = (
-				C35E00D41CE2B3B9005BCFB2 /* CryptoEssentials.dylib in Frameworks */,
-				C35E00D51CE2B3B9005BCFB2 /* Strand.dylib in Frameworks */,
-				C35E00D61CE2B3B9005BCFB2 /* StructuredData.dylib in Frameworks */,
-				C35E00D71CE2B3B9005BCFB2 /* C7.dylib in Frameworks */,
-				C35E00D81CE2B3B9005BCFB2 /* MediaType.dylib in Frameworks */,
-				C35E00D91CE2B3B9005BCFB2 /* SHA2.dylib in Frameworks */,
-				C35E00DA1CE2B3B9005BCFB2 /* HMAC.dylib in Frameworks */,
-				C35E00DB1CE2B3B9005BCFB2 /* Hummingbird.dylib in Frameworks */,
-				C35E00DC1CE2B3B9005BCFB2 /* JSON.dylib in Frameworks */,
-				C35E00DD1CE2B3B9005BCFB2 /* String.dylib in Frameworks */,
-				C35E00DE1CE2B3B9005BCFB2 /* S4.dylib in Frameworks */,
-				C35E00DF1CE2B3B9005BCFB2 /* Vapor.dylib in Frameworks */,
-				C35E00E01CE2B3B9005BCFB2 /* libc.dylib in Frameworks */,
-			);
-			runOnlyForDeploymentPostprocessing = 0;
-		};
-		"___LinkPhase_libc" /* Frameworks */ = {
-			isa = PBXFrameworksBuildPhase;
-			buildActionMask = 0;
-			files = (
-				C35E00B71CE2B3B9005BCFB2 /* CryptoEssentials.dylib in Frameworks */,
-				C35E00B81CE2B3B9005BCFB2 /* Strand.dylib in Frameworks */,
-				C35E00B91CE2B3B9005BCFB2 /* StructuredData.dylib in Frameworks */,
-				C35E00BA1CE2B3B9005BCFB2 /* C7.dylib in Frameworks */,
-				_LinkFileRef_MediaType /* MediaType.dylib in Frameworks */,
-				_LinkFileRef_SHA2 /* SHA2.dylib in Frameworks */,
-				_LinkFileRef_HMAC /* HMAC.dylib in Frameworks */,
-				_LinkFileRef_Hummingbird /* Hummingbird.dylib in Frameworks */,
-				_LinkFileRef_JSON /* JSON.dylib in Frameworks */,
-				C35E00BB1CE2B3B9005BCFB2 /* String.dylib in Frameworks */,
-				_LinkFileRef_S4 /* S4.dylib in Frameworks */,
-			);
-			runOnlyForDeploymentPostprocessing = 0;
-		};
-/* End PBXFrameworksBuildPhase section */
-
-/* Begin PBXGroup section */
-		Dependencies_ /* Dependencies */ = {
-			isa = PBXGroup;
-			children = (
-				"_______Group_C7" /* C7 */,
-				"_______Group_S4" /* S4 */,
-				"_______Group_String" /* String */,
-				"_______Group_StructuredData" /* StructuredData */,
-				"_______Group_JSON" /* JSON */,
-				"_______Group_Strand" /* Strand */,
-				"_______Group_Hummingbird" /* Hummingbird */,
-				"_______Group_CryptoEssentials" /* CryptoEssentials */,
-				"_______Group_HMAC" /* HMAC */,
-				"_______Group_SHA2" /* SHA2 */,
-				"_______Group_MediaType" /* MediaType */,
-			);
-			name = Dependencies;
-			sourceTree = "<group>";
-		};
-		TestProducts_ /* Tests */ = {
-			isa = PBXGroup;
-			children = (
-				"_____Product_VaporTestSuite" /* VaporTestSuite.xctest */,
-			);
-			name = Tests;
-			sourceTree = "<group>";
-		};
-		"___RootGroup_" = {
-			isa = PBXGroup;
-			children = (
-				__PBXFileRef_Package.swift /* Package.swift */,
-				"_____Configs_" /* Configs */,
-				"_____Sources_" /* Sources */,
-				Dependencies_ /* Dependencies */,
-				"_______Tests_" /* Tests */,
-				"____Products_" /* Products */,
-			);
-			sourceTree = "<group>";
-		};
-		"____Products_" /* Products */ = {
-			isa = PBXGroup;
-			children = (
-				TestProducts_ /* Tests */,
-				"_____Product_C7" /* C7.dylib */,
-				"_____Product_S4" /* S4.dylib */,
-				"_____Product_String" /* String.dylib */,
-				"_____Product_StructuredData" /* StructuredData.dylib */,
-				"_____Product_JSON" /* JSON.dylib */,
-				"_____Product_Strand" /* Strand.dylib */,
-				"_____Product_Hummingbird" /* Hummingbird.dylib */,
-				"_____Product_CryptoEssentials" /* CryptoEssentials.dylib */,
-				"_____Product_HMAC" /* HMAC.dylib */,
-				"_____Product_SHA2" /* SHA2.dylib */,
-				"_____Product_MediaType" /* MediaType.dylib */,
-				"_____Product_Development" /* Development */,
-				"_____Product_Generator" /* Generator */,
-				"_____Product_libc" /* libc.dylib */,
-				"_____Product_Performance" /* Performance */,
-				"_____Product_Vapor" /* Vapor.dylib */,
-			);
-			name = Products;
-			sourceTree = "<group>";
-		};
-		"_____Configs_" /* Configs */ = {
-			isa = PBXGroup;
-			children = (
-				__PBXFileRef_Vapor.xcodeproj/Configs/Project.xcconfig /* Project.xcconfig */,
-			);
-			name = Configs;
-			sourceTree = "<group>";
-		};
-		"_____Sources_" /* Sources */ = {
-			isa = PBXGroup;
-			children = (
-				"_______Group_Development" /* Development */,
-				"_______Group_Generator" /* Generator */,
-				"_______Group_libc" /* libc */,
-				"_______Group_Performance" /* Performance */,
-				"_______Group_Vapor" /* Vapor */,
-			);
-			name = Sources;
-			sourceTree = "<group>";
-		};
-		"_______Group_C7" /* C7 */ = {
-			isa = PBXGroup;
-			children = (
-				"__PBXFileRef_Packages/C7-0.7.0/Sources/AsyncConnection.swift" /* AsyncConnection.swift */,
-				"__PBXFileRef_Packages/C7-0.7.0/Sources/AsyncHost.swift" /* AsyncHost.swift */,
-				"__PBXFileRef_Packages/C7-0.7.0/Sources/AsyncStream.swift" /* AsyncStream.swift */,
-				"__PBXFileRef_Packages/C7-0.7.0/Sources/AsyncURIConnection.swift" /* AsyncURIConnection.swift */,
-				"__PBXFileRef_Packages/C7-0.7.0/Sources/Byte.swift" /* Byte.swift */,
-				"__PBXFileRef_Packages/C7-0.7.0/Sources/C7.swift" /* C7.swift */,
-				"__PBXFileRef_Packages/C7-0.7.0/Sources/CaseInsensitiveString.swift" /* CaseInsensitiveString.swift */,
-				"__PBXFileRef_Packages/C7-0.7.0/Sources/Closable.swift" /* Closable.swift */,
-				"__PBXFileRef_Packages/C7-0.7.0/Sources/Connection.swift" /* Connection.swift */,
-				"__PBXFileRef_Packages/C7-0.7.0/Sources/CustomDataStore.swift" /* CustomDataStore.swift */,
-				"__PBXFileRef_Packages/C7-0.7.0/Sources/Data.swift" /* Data.swift */,
-				"__PBXFileRef_Packages/C7-0.7.0/Sources/Drain.swift" /* Drain.swift */,
-				"__PBXFileRef_Packages/C7-0.7.0/Sources/Host.swift" /* Host.swift */,
-				"__PBXFileRef_Packages/C7-0.7.0/Sources/Query.swift" /* Query.swift */,
-				"__PBXFileRef_Packages/C7-0.7.0/Sources/QueryField.swift" /* QueryField.swift */,
-				"__PBXFileRef_Packages/C7-0.7.0/Sources/Stream.swift" /* Stream.swift */,
-				"__PBXFileRef_Packages/C7-0.7.0/Sources/StreamError.swift" /* StreamError.swift */,
-				"__PBXFileRef_Packages/C7-0.7.0/Sources/StreamSequence.swift" /* StreamSequence.swift */,
-				"__PBXFileRef_Packages/C7-0.7.0/Sources/Time.swift" /* Time.swift */,
-				"__PBXFileRef_Packages/C7-0.7.0/Sources/URI.swift" /* URI.swift */,
-				"__PBXFileRef_Packages/C7-0.7.0/Sources/URIConnection.swift" /* URIConnection.swift */,
-			);
-			name = C7;
-			path = "Packages/C7-0.7.0/Sources";
-			sourceTree = "<group>";
-		};
-		"_______Group_CryptoEssentials" /* CryptoEssentials */ = {
-			isa = PBXGroup;
-			children = (
-				"__PBXFileRef_Packages/CryptoEssentials-0.7.0/Sources/ArrayProtocol.swift" /* ArrayProtocol.swift */,
-				"__PBXFileRef_Packages/CryptoEssentials-0.7.0/Sources/Base64.swift" /* Base64.swift */,
-				"__PBXFileRef_Packages/CryptoEssentials-0.7.0/Sources/BlockMode.swift" /* BlockMode.swift */,
-				"__PBXFileRef_Packages/CryptoEssentials-0.7.0/Sources/BytesSequence.swift" /* BytesSequence.swift */,
-				"__PBXFileRef_Packages/CryptoEssentials-0.7.0/Sources/Cipher.swift" /* Cipher.swift */,
-				"__PBXFileRef_Packages/CryptoEssentials-0.7.0/Sources/Generics.swift" /* Generics.swift */,
-				"__PBXFileRef_Packages/CryptoEssentials-0.7.0/Sources/HashProtocol.swift" /* HashProtocol.swift */,
-				"__PBXFileRef_Packages/CryptoEssentials-0.7.0/Sources/IntegerConvertible.swift" /* IntegerConvertible.swift */,
-				"__PBXFileRef_Packages/CryptoEssentials-0.7.0/Sources/IntExtension.swift" /* IntExtension.swift */,
-				"__PBXFileRef_Packages/CryptoEssentials-0.7.0/Sources/NSData+Extensions.swift" /* NSData+Extensions.swift */,
-				"__PBXFileRef_Packages/CryptoEssentials-0.7.0/Sources/Operators.swift" /* Operators.swift */,
-				"__PBXFileRef_Packages/CryptoEssentials-0.7.0/Sources/Padding.swift" /* Padding.swift */,
-				"__PBXFileRef_Packages/CryptoEssentials-0.7.0/Sources/SecureBytes.swift" /* SecureBytes.swift */,
-				"__PBXFileRef_Packages/CryptoEssentials-0.7.0/Sources/Utils.swift" /* Utils.swift */,
-			);
-			name = CryptoEssentials;
-			path = "Packages/CryptoEssentials-0.7.0/Sources";
-			sourceTree = "<group>";
-		};
-		"_______Group_Development" /* Development */ = {
-			isa = PBXGroup;
-			children = (
-				__PBXFileRef_Sources/Development/main.swift /* main.swift */,
-				__PBXFileRef_Sources/Development/Controllers/UserController.swift /* Controllers/UserController.swift */,
-				__PBXFileRef_Sources/Development/Middleware/AuthMiddleware.swift /* Middleware/AuthMiddleware.swift */,
-				__PBXFileRef_Sources/Development/Models/User.swift /* Models/User.swift */,
-			);
-			name = Development;
-			path = Sources/Development;
-			sourceTree = "<group>";
-		};
-		"_______Group_Generator" /* Generator */ = {
-			isa = PBXGroup;
-			children = (
-				__PBXFileRef_Sources/Generator/main.swift /* main.swift */,
-			);
-			name = Generator;
-			path = Sources/Generator;
-			sourceTree = "<group>";
-		};
-		"_______Group_HMAC" /* HMAC */ = {
-			isa = PBXGroup;
-			children = (
-				"__PBXFileRef_Packages/HMAC-0.7.0/Sources/HMAC.swift" /* HMAC.swift */,
-			);
-			name = HMAC;
-			path = "Packages/HMAC-0.7.0/Sources";
-			sourceTree = "<group>";
-		};
-		"_______Group_Hummingbird" /* Hummingbird */ = {
-			isa = PBXGroup;
-			children = (
-				"__PBXFileRef_Packages/Hummingbird-1.7.0/Sources/ClientSocket.swift" /* ClientSocket.swift */,
-				"__PBXFileRef_Packages/Hummingbird-1.7.0/Sources/Hummingbird.swift" /* Hummingbird.swift */,
-				"__PBXFileRef_Packages/Hummingbird-1.7.0/Sources/ServerSocket.swift" /* ServerSocket.swift */,
-				"__PBXFileRef_Packages/Hummingbird-1.7.0/Sources/Socket.swift" /* Socket.swift */,
-				"__PBXFileRef_Packages/Hummingbird-1.7.0/Sources/SocketError.swift" /* SocketError.swift */,
-				"__PBXFileRef_Packages/Hummingbird-1.7.0/Sources/String+Transcoding.swift" /* String+Transcoding.swift */,
-			);
-			name = Hummingbird;
-			path = "Packages/Hummingbird-1.7.0/Sources";
-			sourceTree = "<group>";
-		};
-		"_______Group_JSON" /* JSON */ = {
-			isa = PBXGroup;
-			children = (
-				"__PBXFileRef_Packages/JSON-0.7.0/Source/JSON.swift" /* JSON.swift */,
-				"__PBXFileRef_Packages/JSON-0.7.0/Source/JSONInterchangeDataParser.swift" /* JSONInterchangeDataParser.swift */,
-				"__PBXFileRef_Packages/JSON-0.7.0/Source/JSONInterchangeDataSerializer.swift" /* JSONInterchangeDataSerializer.swift */,
-				"__PBXFileRef_Packages/JSON-0.7.0/Source/JSONParser.swift" /* JSONParser.swift */,
-				"__PBXFileRef_Packages/JSON-0.7.0/Source/JSONSerializer.swift" /* JSONSerializer.swift */,
-			);
-			name = JSON;
-			path = "Packages/JSON-0.7.0/Source";
-			sourceTree = "<group>";
-		};
-		"_______Group_MediaType" /* MediaType */ = {
-			isa = PBXGroup;
-			children = (
-				"__PBXFileRef_Packages/MediaType-0.6.0/Source/MediaType.swift" /* MediaType.swift */,
-			);
-			name = MediaType;
-			path = "Packages/MediaType-0.6.0/Source";
-			sourceTree = "<group>";
-		};
-		"_______Group_Performance" /* Performance */ = {
-			isa = PBXGroup;
-			children = (
-				__PBXFileRef_Sources/Performance/main.swift /* main.swift */,
-			);
-			name = Performance;
-			path = Sources/Performance;
-			sourceTree = "<group>";
-		};
-		"_______Group_S4" /* S4 */ = {
-			isa = PBXGroup;
-			children = (
-				"__PBXFileRef_Packages/S4-0.6.0/Sources/AsyncClient.swift" /* AsyncClient.swift */,
-				"__PBXFileRef_Packages/S4-0.6.0/Sources/AsyncMiddleware.swift" /* AsyncMiddleware.swift */,
-				"__PBXFileRef_Packages/S4-0.6.0/Sources/AsyncResponder.swift" /* AsyncResponder.swift */,
-				"__PBXFileRef_Packages/S4-0.6.0/Sources/AsyncServer.swift" /* AsyncServer.swift */,
-				"__PBXFileRef_Packages/S4-0.6.0/Sources/Body.swift" /* Body.swift */,
-				"__PBXFileRef_Packages/S4-0.6.0/Sources/Client.swift" /* Client.swift */,
-				"__PBXFileRef_Packages/S4-0.6.0/Sources/Error.swift" /* Error.swift */,
-				"__PBXFileRef_Packages/S4-0.6.0/Sources/Header.swift" /* Header.swift */,
-				"__PBXFileRef_Packages/S4-0.6.0/Sources/Headers.swift" /* Headers.swift */,
-				"__PBXFileRef_Packages/S4-0.6.0/Sources/Message.swift" /* Message.swift */,
-				"__PBXFileRef_Packages/S4-0.6.0/Sources/Method.swift" /* Method.swift */,
-				"__PBXFileRef_Packages/S4-0.6.0/Sources/Middleware.swift" /* Middleware.swift */,
-				"__PBXFileRef_Packages/S4-0.6.0/Sources/Request.swift" /* Request.swift */,
-				"__PBXFileRef_Packages/S4-0.6.0/Sources/RequestParser.swift" /* RequestParser.swift */,
-				"__PBXFileRef_Packages/S4-0.6.0/Sources/RequestSerializer.swift" /* RequestSerializer.swift */,
-				"__PBXFileRef_Packages/S4-0.6.0/Sources/Responder.swift" /* Responder.swift */,
-				"__PBXFileRef_Packages/S4-0.6.0/Sources/Response.swift" /* Response.swift */,
-				"__PBXFileRef_Packages/S4-0.6.0/Sources/ResponseParser.swift" /* ResponseParser.swift */,
-				"__PBXFileRef_Packages/S4-0.6.0/Sources/ResponseSerializer.swift" /* ResponseSerializer.swift */,
-				"__PBXFileRef_Packages/S4-0.6.0/Sources/S4.swift" /* S4.swift */,
-				"__PBXFileRef_Packages/S4-0.6.0/Sources/Server.swift" /* Server.swift */,
-				"__PBXFileRef_Packages/S4-0.6.0/Sources/Status.swift" /* Status.swift */,
-				"__PBXFileRef_Packages/S4-0.6.0/Sources/Version.swift" /* Version.swift */,
-			);
-			name = S4;
-			path = "Packages/S4-0.6.0/Sources";
-			sourceTree = "<group>";
-		};
-		"_______Group_SHA2" /* SHA2 */ = {
-			isa = PBXGroup;
-			children = (
-				"__PBXFileRef_Packages/SHA2-0.7.0/Sources/SHA2.swift" /* SHA2.swift */,
-			);
-			name = SHA2;
-			path = "Packages/SHA2-0.7.0/Sources";
-			sourceTree = "<group>";
-		};
-		"_______Group_Strand" /* Strand */ = {
-			isa = PBXGroup;
-			children = (
-				"__PBXFileRef_Packages/Strand-1.2.3/Sources/Strand.swift" /* Strand.swift */,
-			);
-			name = Strand;
-			path = "Packages/Strand-1.2.3/Sources";
-			sourceTree = "<group>";
-		};
-		"_______Group_String" /* String */ = {
-			isa = PBXGroup;
-			children = (
-				"__PBXFileRef_Packages/String-0.7.1/Source/String.swift" /* String.swift */,
-			);
-			name = String;
-			path = "Packages/String-0.7.1/Source";
-			sourceTree = "<group>";
-		};
-		"_______Group_StructuredData" /* StructuredData */ = {
-			isa = PBXGroup;
-			children = (
-				"__PBXFileRef_Packages/StructuredData-0.7.0/Sources/StructuredData.swift" /* StructuredData.swift */,
-			);
-			name = StructuredData;
-			path = "Packages/StructuredData-0.7.0/Sources";
-			sourceTree = "<group>";
-		};
-		"_______Group_Vapor" /* Vapor */ = {
-			isa = PBXGroup;
-			children = (
-				__PBXFileRef_Sources/Vapor/Config/Config.swift /* Config/Config.swift */,
-				__PBXFileRef_Sources/Vapor/Core/Abort.swift /* Core/Abort.swift */,
-				__PBXFileRef_Sources/Vapor/Core/Application.swift /* Core/Application.swift */,
-				__PBXFileRef_Sources/Vapor/Core/Environment.swift /* Core/Environment.swift */,
-				__PBXFileRef_Sources/Vapor/Core/Generated.swift /* Core/Generated.swift */,
-				__PBXFileRef_Sources/Vapor/Core/Provider.swift /* Core/Provider.swift */,
-				__PBXFileRef_Sources/Vapor/Event/Event.swift /* Event/Event.swift */,
-				__PBXFileRef_Sources/Vapor/Event/Subscription.swift /* Event/Subscription.swift */,
-				__PBXFileRef_Sources/Vapor/Fixes/FileManager.swift /* Fixes/FileManager.swift */,
-				__PBXFileRef_Sources/Vapor/Fixes/StringExtensions.swift /* Fixes/StringExtensions.swift */,
-				__PBXFileRef_Sources/Vapor/Hash/Hash.swift /* Hash/Hash.swift */,
-				__PBXFileRef_Sources/Vapor/Hash/HashDriver.swift /* Hash/HashDriver.swift */,
-				"__PBXFileRef_Sources/Vapor/Hash/Int+Random.swift" /* Hash/Int+Random.swift */,
-				__PBXFileRef_Sources/Vapor/Hash/SHAHasher.swift /* Hash/SHAHasher.swift */,
-				__PBXFileRef_Sources/Vapor/JSON/JSON.swift /* JSON/JSON.swift */,
-				__PBXFileRef_Sources/Vapor/Log/Log.swift /* Log/Log.swift */,
-				__PBXFileRef_Sources/Vapor/Log/LogDriver.swift /* Log/LogDriver.swift */,
-				__PBXFileRef_Sources/Vapor/Middleware/AbortMiddleware.swift /* Middleware/AbortMiddleware.swift */,
-				__PBXFileRef_Sources/Vapor/Node/Node.swift /* Node/Node.swift */,
-				__PBXFileRef_Sources/Vapor/Node/NodeInitializable.swift /* Node/NodeInitializable.swift */,
-				__PBXFileRef_Sources/Vapor/Process/Process.swift /* Process/Process.swift */,
-				__PBXFileRef_Sources/Vapor/Request/Request.swift /* Request/Request.swift */,
-				__PBXFileRef_Sources/Vapor/Request/RequestContent.swift /* Request/RequestContent.swift */,
-				__PBXFileRef_Sources/Vapor/Response/Response.swift /* Response/Response.swift */,
-				__PBXFileRef_Sources/Vapor/Response/ResponseRepresentable.swift /* Response/ResponseRepresentable.swift */,
-				__PBXFileRef_Sources/Vapor/Router/Branch.swift /* Router/Branch.swift */,
-				__PBXFileRef_Sources/Vapor/Router/BranchRouter.swift /* Router/BranchRouter.swift */,
-				__PBXFileRef_Sources/Vapor/Router/RouterDriver.swift /* Router/RouterDriver.swift */,
-				"__PBXFileRef_Sources/Vapor/Routing/Application+Route.swift" /* Routing/Application+Route.swift */,
-				__PBXFileRef_Sources/Vapor/Routing/ApplicationInitializable.swift /* Routing/ApplicationInitializable.swift */,
-				__PBXFileRef_Sources/Vapor/Routing/Controller.swift /* Routing/Controller.swift */,
-				__PBXFileRef_Sources/Vapor/Routing/DefaultInitializable.swift /* Routing/DefaultInitializable.swift */,
-				__PBXFileRef_Sources/Vapor/Routing/ResourceController.swift /* Routing/ResourceController.swift */,
-				__PBXFileRef_Sources/Vapor/Routing/Route.swift /* Routing/Route.swift */,
-				__PBXFileRef_Sources/Vapor/Server/HTTPStream.swift /* Server/HTTPStream.swift */,
-				__PBXFileRef_Sources/Vapor/Server/HTTPStreamHeader.swift /* Server/HTTPStreamHeader.swift */,
-				__PBXFileRef_Sources/Vapor/Server/HTTPStreamServer.swift /* Server/HTTPStreamServer.swift */,
-				"__PBXFileRef_Sources/Vapor/Server/Vapor+Hummingbird.swift" /* Server/Vapor+Hummingbird.swift */,
-				__PBXFileRef_Sources/Vapor/Session/MemorySessionDriver.swift /* Session/MemorySessionDriver.swift */,
-				__PBXFileRef_Sources/Vapor/Session/Session.swift /* Session/Session.swift */,
-				__PBXFileRef_Sources/Vapor/Session/SessionDriver.swift /* Session/SessionDriver.swift */,
-				__PBXFileRef_Sources/Vapor/Session/SessionMiddleware.swift /* Session/SessionMiddleware.swift */,
-				__PBXFileRef_Sources/Vapor/Utilities/Dispatch.swift /* Utilities/Dispatch.swift */,
-				__PBXFileRef_Sources/Vapor/Utilities/Lock.swift /* Utilities/Lock.swift */,
-				__PBXFileRef_Sources/Vapor/Utilities/ThreadSafeStore.swift /* Utilities/ThreadSafeStore.swift */,
-				"__PBXFileRef_Sources/Vapor/Utilities/Vapor+S4.swift" /* Utilities/Vapor+S4.swift */,
-				__PBXFileRef_Sources/Vapor/Validation/And.swift /* Validation/And.swift */,
-				__PBXFileRef_Sources/Vapor/Validation/Error.swift /* Validation/Error.swift */,
-				"__PBXFileRef_Sources/Vapor/Validation/Node+Validation.swift" /* Validation/Node+Validation.swift */,
-				__PBXFileRef_Sources/Vapor/Validation/Not.swift /* Validation/Not.swift */,
-				__PBXFileRef_Sources/Vapor/Validation/Operators.swift /* Validation/Operators.swift */,
-				__PBXFileRef_Sources/Vapor/Validation/Or.swift /* Validation/Or.swift */,
-				__PBXFileRef_Sources/Vapor/Validation/Valid.swift /* Validation/Valid.swift */,
-				__PBXFileRef_Sources/Vapor/Validation/Validatable.swift /* Validation/Validatable.swift */,
-				__PBXFileRef_Sources/Vapor/Validation/ValidationMiddleware.swift /* Validation/ValidationMiddleware.swift */,
-				__PBXFileRef_Sources/Vapor/Validation/Validators.swift /* Validation/Validators.swift */,
-				__PBXFileRef_Sources/Vapor/View/RenderDriver.swift /* View/RenderDriver.swift */,
-				__PBXFileRef_Sources/Vapor/View/View.swift /* View/View.swift */,
-				__PBXFileRef_Sources/Vapor/Validation/Convenience/Alphanumeric.swift /* Validation/Convenience/Alphanumeric.swift */,
-				__PBXFileRef_Sources/Vapor/Validation/Convenience/Compare.swift /* Validation/Convenience/Compare.swift */,
-				__PBXFileRef_Sources/Vapor/Validation/Convenience/Contains.swift /* Validation/Convenience/Contains.swift */,
-				__PBXFileRef_Sources/Vapor/Validation/Convenience/Count.swift /* Validation/Convenience/Count.swift */,
-				__PBXFileRef_Sources/Vapor/Validation/Convenience/Email.swift /* Validation/Convenience/Email.swift */,
-				__PBXFileRef_Sources/Vapor/Validation/Convenience/In.swift /* Validation/Convenience/In.swift */,
-				__PBXFileRef_Sources/Vapor/Validation/Convenience/Matches.swift /* Validation/Convenience/Matches.swift */,
-				__PBXFileRef_Sources/Vapor/Validation/Convenience/Unique.swift /* Validation/Convenience/Unique.swift */,
-			);
-			name = Vapor;
-			path = Sources/Vapor;
-			sourceTree = "<group>";
-		};
-		"_______Group_VaporTestSuite" /* VaporTestSuite */ = {
-			isa = PBXGroup;
-			children = (
-				__PBXFileRef_Tests/Vapor/ApplicationTests.swift /* ApplicationTests.swift */,
-				__PBXFileRef_Tests/Vapor/ConfigTests.swift /* ConfigTests.swift */,
-				__PBXFileRef_Tests/Vapor/ControllerTests.swift /* ControllerTests.swift */,
-				__PBXFileRef_Tests/Vapor/EnvironmentTests.swift /* EnvironmentTests.swift */,
-				__PBXFileRef_Tests/Vapor/EventTests.swift /* EventTests.swift */,
-				__PBXFileRef_Tests/Vapor/HashTests.swift /* HashTests.swift */,
-				__PBXFileRef_Tests/Vapor/HTTPStreamTests.swift /* HTTPStreamTests.swift */,
-				__PBXFileRef_Tests/Vapor/LogTests.swift /* LogTests.swift */,
-				__PBXFileRef_Tests/Vapor/MemorySessionDriverTests.swift /* MemorySessionDriverTests.swift */,
-				__PBXFileRef_Tests/Vapor/PerformanceTests.swift /* PerformanceTests.swift */,
-				__PBXFileRef_Tests/Vapor/ProcessTests.swift /* ProcessTests.swift */,
-				__PBXFileRef_Tests/Vapor/QueryParameterTests.swift /* QueryParameterTests.swift */,
-				__PBXFileRef_Tests/Vapor/ResponseTests.swift /* ResponseTests.swift */,
-				__PBXFileRef_Tests/Vapor/RouterTests.swift /* RouterTests.swift */,
-				__PBXFileRef_Tests/Vapor/RouteTests.swift /* RouteTests.swift */,
-				__PBXFileRef_Tests/Vapor/SessionTests.swift /* SessionTests.swift */,
-				__PBXFileRef_Tests/Vapor/TestHTTPStream.swift /* TestHTTPStream.swift */,
-				__PBXFileRef_Tests/Vapor/TypedRouteTests.swift /* TypedRouteTests.swift */,
-				__PBXFileRef_Tests/Vapor/ValidationConvenienceTests.swift /* ValidationConvenienceTests.swift */,
-				__PBXFileRef_Tests/Vapor/ValidationCountTests.swift /* ValidationCountTests.swift */,
-				__PBXFileRef_Tests/Vapor/ValidationTests.swift /* ValidationTests.swift */,
-				__PBXFileRef_Tests/Vapor/ValidationUniqueTests.swift /* ValidationUniqueTests.swift */,
-			);
-			name = VaporTestSuite;
-			path = Tests/Vapor;
-			sourceTree = "<group>";
-		};
-		"_______Group_libc" /* libc */ = {
-			isa = PBXGroup;
-			children = (
-				__PBXFileRef_Sources/libc/libc.swift /* libc.swift */,
-			);
-			name = libc;
-			path = Sources/libc;
-			sourceTree = "<group>";
-		};
-		"_______Tests_" /* Tests */ = {
-			isa = PBXGroup;
-			children = (
-				"_______Group_VaporTestSuite" /* VaporTestSuite */,
-			);
-			name = Tests;
-			sourceTree = "<group>";
-		};
-/* End PBXGroup section */
-
-/* Begin PBXNativeTarget section */
-		"______Target_C7" /* C7 */ = {
-			isa = PBXNativeTarget;
-			buildConfigurationList = "_______Confs_C7" /* Build configuration list for PBXNativeTarget "C7" */;
-			buildPhases = (
-				CompilePhase_C7 /* Sources */,
-				"___LinkPhase_C7" /* Frameworks */,
-			);
-			buildRules = (
-			);
-			dependencies = (
-			);
-			name = C7;
-			productName = C7;
-			productReference = "_____Product_C7" /* C7.dylib */;
-			productType = "com.apple.product-type.library.dynamic";
-		};
-		"______Target_CryptoEssentials" /* CryptoEssentials */ = {
-			isa = PBXNativeTarget;
-			buildConfigurationList = "_______Confs_CryptoEssentials" /* Build configuration list for PBXNativeTarget "CryptoEssentials" */;
-			buildPhases = (
-				CompilePhase_CryptoEssentials /* Sources */,
-				"___LinkPhase_CryptoEssentials" /* Frameworks */,
-			);
-			buildRules = (
-			);
-			dependencies = (
-			);
-			name = CryptoEssentials;
-			productName = CryptoEssentials;
-			productReference = "_____Product_CryptoEssentials" /* CryptoEssentials.dylib */;
-			productType = "com.apple.product-type.library.dynamic";
-		};
-		"______Target_Development" /* Development */ = {
-			isa = PBXNativeTarget;
-			buildConfigurationList = "_______Confs_Development" /* Build configuration list for PBXNativeTarget "Development" */;
-			buildPhases = (
-				CompilePhase_Development /* Sources */,
-				"___LinkPhase_Development" /* Frameworks */,
-			);
-			buildRules = (
-			);
-			dependencies = (
-				__Dependency_CryptoEssentials /* PBXTargetDependency */,
-				__Dependency_Strand /* PBXTargetDependency */,
-				__Dependency_StructuredData /* PBXTargetDependency */,
-				__Dependency_C7 /* PBXTargetDependency */,
-				__Dependency_MediaType /* PBXTargetDependency */,
-				__Dependency_SHA2 /* PBXTargetDependency */,
-				__Dependency_HMAC /* PBXTargetDependency */,
-				__Dependency_Hummingbird /* PBXTargetDependency */,
-				__Dependency_JSON /* PBXTargetDependency */,
-				__Dependency_String /* PBXTargetDependency */,
-				__Dependency_S4 /* PBXTargetDependency */,
-				__Dependency_Vapor /* PBXTargetDependency */,
-			);
-			name = Development;
-			productName = Development;
-			productReference = "_____Product_Development" /* Development */;
-			productType = "com.apple.product-type.tool";
-		};
-		"______Target_Generator" /* Generator */ = {
-			isa = PBXNativeTarget;
-			buildConfigurationList = "_______Confs_Generator" /* Build configuration list for PBXNativeTarget "Generator" */;
-			buildPhases = (
-				CompilePhase_Generator /* Sources */,
-				"___LinkPhase_Generator" /* Frameworks */,
-			);
-			buildRules = (
-			);
-			dependencies = (
-				__Dependency_CryptoEssentials /* PBXTargetDependency */,
-				__Dependency_Strand /* PBXTargetDependency */,
-				__Dependency_StructuredData /* PBXTargetDependency */,
-				__Dependency_C7 /* PBXTargetDependency */,
-				__Dependency_MediaType /* PBXTargetDependency */,
-				__Dependency_SHA2 /* PBXTargetDependency */,
-				__Dependency_HMAC /* PBXTargetDependency */,
-				__Dependency_Hummingbird /* PBXTargetDependency */,
-				__Dependency_JSON /* PBXTargetDependency */,
-				__Dependency_String /* PBXTargetDependency */,
-				__Dependency_S4 /* PBXTargetDependency */,
-			);
-			name = Generator;
-			productName = Generator;
-			productReference = "_____Product_Generator" /* Generator */;
-			productType = "com.apple.product-type.tool";
-		};
-		"______Target_HMAC" /* HMAC */ = {
-			isa = PBXNativeTarget;
-			buildConfigurationList = "_______Confs_HMAC" /* Build configuration list for PBXNativeTarget "HMAC" */;
-			buildPhases = (
-				CompilePhase_HMAC /* Sources */,
-				"___LinkPhase_HMAC" /* Frameworks */,
-			);
-			buildRules = (
-			);
-			dependencies = (
-				__Dependency_CryptoEssentials /* PBXTargetDependency */,
-			);
-			name = HMAC;
-			productName = HMAC;
-			productReference = "_____Product_HMAC" /* HMAC.dylib */;
-			productType = "com.apple.product-type.library.dynamic";
-		};
-		"______Target_Hummingbird" /* Hummingbird */ = {
-			isa = PBXNativeTarget;
-			buildConfigurationList = "_______Confs_Hummingbird" /* Build configuration list for PBXNativeTarget "Hummingbird" */;
-			buildPhases = (
-				CompilePhase_Hummingbird /* Sources */,
-				"___LinkPhase_Hummingbird" /* Frameworks */,
-			);
-			buildRules = (
-			);
-			dependencies = (
-				__Dependency_C7 /* PBXTargetDependency */,
-				__Dependency_Strand /* PBXTargetDependency */,
-			);
-			name = Hummingbird;
-			productName = Hummingbird;
-			productReference = "_____Product_Hummingbird" /* Hummingbird.dylib */;
-			productType = "com.apple.product-type.library.dynamic";
-		};
-		"______Target_JSON" /* JSON */ = {
-			isa = PBXNativeTarget;
-			buildConfigurationList = "_______Confs_JSON" /* Build configuration list for PBXNativeTarget "JSON" */;
-			buildPhases = (
-				CompilePhase_JSON /* Sources */,
-				"___LinkPhase_JSON" /* Frameworks */,
-			);
-			buildRules = (
-			);
-			dependencies = (
-				__Dependency_C7 /* PBXTargetDependency */,
-				__Dependency_StructuredData /* PBXTargetDependency */,
-			);
-			name = JSON;
-			productName = JSON;
-			productReference = "_____Product_JSON" /* JSON.dylib */;
-			productType = "com.apple.product-type.library.dynamic";
-		};
-		"______Target_MediaType" /* MediaType */ = {
-			isa = PBXNativeTarget;
-			buildConfigurationList = "_______Confs_MediaType" /* Build configuration list for PBXNativeTarget "MediaType" */;
-			buildPhases = (
-				CompilePhase_MediaType /* Sources */,
-				"___LinkPhase_MediaType" /* Frameworks */,
-			);
-			buildRules = (
-			);
-			dependencies = (
-				__Dependency_C7 /* PBXTargetDependency */,
-				__Dependency_StructuredData /* PBXTargetDependency */,
-				__Dependency_String /* PBXTargetDependency */,
-			);
-			name = MediaType;
-			productName = MediaType;
-			productReference = "_____Product_MediaType" /* MediaType.dylib */;
-			productType = "com.apple.product-type.library.dynamic";
-		};
-		"______Target_Performance" /* Performance */ = {
-			isa = PBXNativeTarget;
-			buildConfigurationList = "_______Confs_Performance" /* Build configuration list for PBXNativeTarget "Performance" */;
-			buildPhases = (
-				CompilePhase_Performance /* Sources */,
-				"___LinkPhase_Performance" /* Frameworks */,
-			);
-			buildRules = (
-			);
-			dependencies = (
-				__Dependency_CryptoEssentials /* PBXTargetDependency */,
-				__Dependency_Strand /* PBXTargetDependency */,
-				__Dependency_StructuredData /* PBXTargetDependency */,
-				__Dependency_C7 /* PBXTargetDependency */,
-				__Dependency_MediaType /* PBXTargetDependency */,
-				__Dependency_SHA2 /* PBXTargetDependency */,
-				__Dependency_HMAC /* PBXTargetDependency */,
-				__Dependency_Hummingbird /* PBXTargetDependency */,
-				__Dependency_JSON /* PBXTargetDependency */,
-				__Dependency_String /* PBXTargetDependency */,
-				__Dependency_S4 /* PBXTargetDependency */,
-				__Dependency_Vapor /* PBXTargetDependency */,
-			);
-			name = Performance;
-			productName = Performance;
-			productReference = "_____Product_Performance" /* Performance */;
-			productType = "com.apple.product-type.tool";
-		};
-		"______Target_S4" /* S4 */ = {
-			isa = PBXNativeTarget;
-			buildConfigurationList = "_______Confs_S4" /* Build configuration list for PBXNativeTarget "S4" */;
-			buildPhases = (
-				CompilePhase_S4 /* Sources */,
-				"___LinkPhase_S4" /* Frameworks */,
-			);
-			buildRules = (
-			);
-			dependencies = (
-				__Dependency_C7 /* PBXTargetDependency */,
-			);
-			name = S4;
-			productName = S4;
-			productReference = "_____Product_S4" /* S4.dylib */;
-			productType = "com.apple.product-type.library.dynamic";
-		};
-		"______Target_SHA2" /* SHA2 */ = {
-			isa = PBXNativeTarget;
-			buildConfigurationList = "_______Confs_SHA2" /* Build configuration list for PBXNativeTarget "SHA2" */;
-			buildPhases = (
-				CompilePhase_SHA2 /* Sources */,
-				"___LinkPhase_SHA2" /* Frameworks */,
-			);
-			buildRules = (
-			);
-			dependencies = (
-				__Dependency_CryptoEssentials /* PBXTargetDependency */,
-			);
-			name = SHA2;
-			productName = SHA2;
-			productReference = "_____Product_SHA2" /* SHA2.dylib */;
-			productType = "com.apple.product-type.library.dynamic";
-		};
-		"______Target_Strand" /* Strand */ = {
-			isa = PBXNativeTarget;
-			buildConfigurationList = "_______Confs_Strand" /* Build configuration list for PBXNativeTarget "Strand" */;
-			buildPhases = (
-				CompilePhase_Strand /* Sources */,
-				"___LinkPhase_Strand" /* Frameworks */,
-			);
-			buildRules = (
-			);
-			dependencies = (
-			);
-			name = Strand;
-			productName = Strand;
-			productReference = "_____Product_Strand" /* Strand.dylib */;
-			productType = "com.apple.product-type.library.dynamic";
-		};
-		"______Target_String" /* String */ = {
-			isa = PBXNativeTarget;
-			buildConfigurationList = "_______Confs_String" /* Build configuration list for PBXNativeTarget "String" */;
-			buildPhases = (
-				CompilePhase_String /* Sources */,
-				"___LinkPhase_String" /* Frameworks */,
-			);
-			buildRules = (
-			);
-			dependencies = (
-			);
-			name = String;
-			productName = String;
-			productReference = "_____Product_String" /* String.dylib */;
-			productType = "com.apple.product-type.library.dynamic";
-		};
-		"______Target_StructuredData" /* StructuredData */ = {
-			isa = PBXNativeTarget;
-			buildConfigurationList = "_______Confs_StructuredData" /* Build configuration list for PBXNativeTarget "StructuredData" */;
-			buildPhases = (
-				CompilePhase_StructuredData /* Sources */,
-				"___LinkPhase_StructuredData" /* Frameworks */,
-			);
-			buildRules = (
-			);
-			dependencies = (
-				__Dependency_C7 /* PBXTargetDependency */,
-			);
-			name = StructuredData;
-			productName = StructuredData;
-			productReference = "_____Product_StructuredData" /* StructuredData.dylib */;
-			productType = "com.apple.product-type.library.dynamic";
-		};
-		"______Target_Vapor" /* Vapor */ = {
-			isa = PBXNativeTarget;
-			buildConfigurationList = "_______Confs_Vapor" /* Build configuration list for PBXNativeTarget "Vapor" */;
-			buildPhases = (
-				CompilePhase_Vapor /* Sources */,
-				"___LinkPhase_Vapor" /* Frameworks */,
-			);
-			buildRules = (
-			);
-			dependencies = (
-				__Dependency_CryptoEssentials /* PBXTargetDependency */,
-				__Dependency_Strand /* PBXTargetDependency */,
-				__Dependency_StructuredData /* PBXTargetDependency */,
-				__Dependency_C7 /* PBXTargetDependency */,
-				__Dependency_MediaType /* PBXTargetDependency */,
-				__Dependency_SHA2 /* PBXTargetDependency */,
-				__Dependency_HMAC /* PBXTargetDependency */,
-				__Dependency_Hummingbird /* PBXTargetDependency */,
-				__Dependency_JSON /* PBXTargetDependency */,
-				__Dependency_String /* PBXTargetDependency */,
-				__Dependency_S4 /* PBXTargetDependency */,
-				__Dependency_libc /* PBXTargetDependency */,
-			);
-			name = Vapor;
-			productName = Vapor;
-			productReference = "_____Product_Vapor" /* Vapor.dylib */;
-			productType = "com.apple.product-type.library.dynamic";
-		};
-		"______Target_VaporTestSuite" /* VaporTestSuite */ = {
-			isa = PBXNativeTarget;
-			buildConfigurationList = "_______Confs_VaporTestSuite" /* Build configuration list for PBXNativeTarget "VaporTestSuite" */;
-			buildPhases = (
-				CompilePhase_VaporTestSuite /* Sources */,
-				"___LinkPhase_VaporTestSuite" /* Frameworks */,
-			);
-			buildRules = (
-			);
-			dependencies = (
-				__Dependency_CryptoEssentials /* PBXTargetDependency */,
-				__Dependency_Strand /* PBXTargetDependency */,
-				__Dependency_StructuredData /* PBXTargetDependency */,
-				__Dependency_C7 /* PBXTargetDependency */,
-				__Dependency_MediaType /* PBXTargetDependency */,
-				__Dependency_SHA2 /* PBXTargetDependency */,
-				__Dependency_HMAC /* PBXTargetDependency */,
-				__Dependency_Hummingbird /* PBXTargetDependency */,
-				__Dependency_JSON /* PBXTargetDependency */,
-				__Dependency_String /* PBXTargetDependency */,
-				__Dependency_S4 /* PBXTargetDependency */,
-				__Dependency_Vapor /* PBXTargetDependency */,
-			);
-			name = VaporTestSuite;
-			productName = VaporTestSuite;
-			productReference = "_____Product_VaporTestSuite" /* VaporTestSuite.xctest */;
-			productType = "com.apple.product-type.bundle.unit-test";
-		};
-		"______Target_libc" /* libc */ = {
-			isa = PBXNativeTarget;
-			buildConfigurationList = "_______Confs_libc" /* Build configuration list for PBXNativeTarget "libc" */;
-			buildPhases = (
-				CompilePhase_libc /* Sources */,
-				"___LinkPhase_libc" /* Frameworks */,
-			);
-			buildRules = (
-			);
-			dependencies = (
-				__Dependency_CryptoEssentials /* PBXTargetDependency */,
-				__Dependency_Strand /* PBXTargetDependency */,
-				__Dependency_StructuredData /* PBXTargetDependency */,
-				__Dependency_C7 /* PBXTargetDependency */,
-				__Dependency_MediaType /* PBXTargetDependency */,
-				__Dependency_SHA2 /* PBXTargetDependency */,
-				__Dependency_HMAC /* PBXTargetDependency */,
-				__Dependency_Hummingbird /* PBXTargetDependency */,
-				__Dependency_JSON /* PBXTargetDependency */,
-				__Dependency_String /* PBXTargetDependency */,
-				__Dependency_S4 /* PBXTargetDependency */,
-			);
-			name = libc;
-			productName = libc;
-			productReference = "_____Product_libc" /* libc.dylib */;
-			productType = "com.apple.product-type.library.dynamic";
-		};
-/* End PBXNativeTarget section */
-
-/* Begin PBXProject section */
-		__RootObject_ /* Project object */ = {
-			isa = PBXProject;
-			attributes = {
-				LastUpgradeCheck = 9999;
-			};
-			buildConfigurationList = "___RootConfs_" /* Build configuration list for PBXProject "Vapor" */;
-			compatibilityVersion = "Xcode 3.2";
-			developmentRegion = English;
-			hasScannedForEncodings = 0;
-			knownRegions = (
-				en,
-			);
-			mainGroup = "___RootGroup_";
-			productRefGroup = "____Products_" /* Products */;
-			projectDirPath = "";
-			projectRoot = "";
-			targets = (
-				"______Target_C7" /* C7 */,
-				"______Target_S4" /* S4 */,
-				"______Target_String" /* String */,
-				"______Target_StructuredData" /* StructuredData */,
-				"______Target_JSON" /* JSON */,
-				"______Target_Strand" /* Strand */,
-				"______Target_Hummingbird" /* Hummingbird */,
-				"______Target_CryptoEssentials" /* CryptoEssentials */,
-				"______Target_HMAC" /* HMAC */,
-				"______Target_SHA2" /* SHA2 */,
-				"______Target_MediaType" /* MediaType */,
-				"______Target_Development" /* Development */,
-				"______Target_Generator" /* Generator */,
-				"______Target_libc" /* libc */,
-				"______Target_Performance" /* Performance */,
-				"______Target_Vapor" /* Vapor */,
-				"______Target_VaporTestSuite" /* VaporTestSuite */,
-			);
-		};
-/* End PBXProject section */
-
-/* Begin PBXSourcesBuildPhase section */
-		CompilePhase_C7 /* Sources */ = {
-			isa = PBXSourcesBuildPhase;
-			buildActionMask = 0;
-			files = (
-				"__src_cc_ref_Packages/C7-0.7.0/Sources/AsyncConnection.swift" /* AsyncConnection.swift in Sources */,
-				"__src_cc_ref_Packages/C7-0.7.0/Sources/AsyncHost.swift" /* AsyncHost.swift in Sources */,
-				"__src_cc_ref_Packages/C7-0.7.0/Sources/AsyncStream.swift" /* AsyncStream.swift in Sources */,
-				"__src_cc_ref_Packages/C7-0.7.0/Sources/AsyncURIConnection.swift" /* AsyncURIConnection.swift in Sources */,
-				"__src_cc_ref_Packages/C7-0.7.0/Sources/Byte.swift" /* Byte.swift in Sources */,
-				"__src_cc_ref_Packages/C7-0.7.0/Sources/C7.swift" /* C7.swift in Sources */,
-				"__src_cc_ref_Packages/C7-0.7.0/Sources/CaseInsensitiveString.swift" /* CaseInsensitiveString.swift in Sources */,
-				"__src_cc_ref_Packages/C7-0.7.0/Sources/Closable.swift" /* Closable.swift in Sources */,
-				"__src_cc_ref_Packages/C7-0.7.0/Sources/Connection.swift" /* Connection.swift in Sources */,
-				"__src_cc_ref_Packages/C7-0.7.0/Sources/CustomDataStore.swift" /* CustomDataStore.swift in Sources */,
-				"__src_cc_ref_Packages/C7-0.7.0/Sources/Data.swift" /* Data.swift in Sources */,
-				"__src_cc_ref_Packages/C7-0.7.0/Sources/Drain.swift" /* Drain.swift in Sources */,
-				"__src_cc_ref_Packages/C7-0.7.0/Sources/Host.swift" /* Host.swift in Sources */,
-				"__src_cc_ref_Packages/C7-0.7.0/Sources/Query.swift" /* Query.swift in Sources */,
-				"__src_cc_ref_Packages/C7-0.7.0/Sources/QueryField.swift" /* QueryField.swift in Sources */,
-				"__src_cc_ref_Packages/C7-0.7.0/Sources/Stream.swift" /* Stream.swift in Sources */,
-				"__src_cc_ref_Packages/C7-0.7.0/Sources/StreamError.swift" /* StreamError.swift in Sources */,
-				"__src_cc_ref_Packages/C7-0.7.0/Sources/StreamSequence.swift" /* StreamSequence.swift in Sources */,
-				"__src_cc_ref_Packages/C7-0.7.0/Sources/Time.swift" /* Time.swift in Sources */,
-				"__src_cc_ref_Packages/C7-0.7.0/Sources/URI.swift" /* URI.swift in Sources */,
-				"__src_cc_ref_Packages/C7-0.7.0/Sources/URIConnection.swift" /* URIConnection.swift in Sources */,
-			);
-			runOnlyForDeploymentPostprocessing = 0;
-		};
-		CompilePhase_CryptoEssentials /* Sources */ = {
-			isa = PBXSourcesBuildPhase;
-			buildActionMask = 0;
-			files = (
-				"__src_cc_ref_Packages/CryptoEssentials-0.7.0/Sources/ArrayProtocol.swift" /* ArrayProtocol.swift in Sources */,
-				"__src_cc_ref_Packages/CryptoEssentials-0.7.0/Sources/Base64.swift" /* Base64.swift in Sources */,
-				"__src_cc_ref_Packages/CryptoEssentials-0.7.0/Sources/BlockMode.swift" /* BlockMode.swift in Sources */,
-				"__src_cc_ref_Packages/CryptoEssentials-0.7.0/Sources/BytesSequence.swift" /* BytesSequence.swift in Sources */,
-				"__src_cc_ref_Packages/CryptoEssentials-0.7.0/Sources/Cipher.swift" /* Cipher.swift in Sources */,
-				"__src_cc_ref_Packages/CryptoEssentials-0.7.0/Sources/Generics.swift" /* Generics.swift in Sources */,
-				"__src_cc_ref_Packages/CryptoEssentials-0.7.0/Sources/HashProtocol.swift" /* HashProtocol.swift in Sources */,
-				"__src_cc_ref_Packages/CryptoEssentials-0.7.0/Sources/IntegerConvertible.swift" /* IntegerConvertible.swift in Sources */,
-				"__src_cc_ref_Packages/CryptoEssentials-0.7.0/Sources/IntExtension.swift" /* IntExtension.swift in Sources */,
-				"__src_cc_ref_Packages/CryptoEssentials-0.7.0/Sources/NSData+Extensions.swift" /* NSData+Extensions.swift in Sources */,
-				"__src_cc_ref_Packages/CryptoEssentials-0.7.0/Sources/Operators.swift" /* Operators.swift in Sources */,
-				"__src_cc_ref_Packages/CryptoEssentials-0.7.0/Sources/Padding.swift" /* Padding.swift in Sources */,
-				"__src_cc_ref_Packages/CryptoEssentials-0.7.0/Sources/SecureBytes.swift" /* SecureBytes.swift in Sources */,
-				"__src_cc_ref_Packages/CryptoEssentials-0.7.0/Sources/Utils.swift" /* Utils.swift in Sources */,
-			);
-			runOnlyForDeploymentPostprocessing = 0;
-		};
-		CompilePhase_Development /* Sources */ = {
-			isa = PBXSourcesBuildPhase;
-			buildActionMask = 0;
-			files = (
-				__src_cc_ref_Sources/Development/main.swift /* main.swift in Sources */,
-				__src_cc_ref_Sources/Development/Controllers/UserController.swift /* Controllers/UserController.swift in Sources */,
-				__src_cc_ref_Sources/Development/Middleware/AuthMiddleware.swift /* Middleware/AuthMiddleware.swift in Sources */,
-				__src_cc_ref_Sources/Development/Models/User.swift /* Models/User.swift in Sources */,
-			);
-			runOnlyForDeploymentPostprocessing = 0;
-		};
-		CompilePhase_Generator /* Sources */ = {
-			isa = PBXSourcesBuildPhase;
-			buildActionMask = 0;
-			files = (
-				__src_cc_ref_Sources/Generator/main.swift /* main.swift in Sources */,
-			);
-			runOnlyForDeploymentPostprocessing = 0;
-		};
-		CompilePhase_HMAC /* Sources */ = {
-			isa = PBXSourcesBuildPhase;
-			buildActionMask = 0;
-			files = (
-				"__src_cc_ref_Packages/HMAC-0.7.0/Sources/HMAC.swift" /* HMAC.swift in Sources */,
-			);
-			runOnlyForDeploymentPostprocessing = 0;
-		};
-		CompilePhase_Hummingbird /* Sources */ = {
-			isa = PBXSourcesBuildPhase;
-			buildActionMask = 0;
-			files = (
-				"__src_cc_ref_Packages/Hummingbird-1.7.0/Sources/ClientSocket.swift" /* ClientSocket.swift in Sources */,
-				"__src_cc_ref_Packages/Hummingbird-1.7.0/Sources/Hummingbird.swift" /* Hummingbird.swift in Sources */,
-				"__src_cc_ref_Packages/Hummingbird-1.7.0/Sources/ServerSocket.swift" /* ServerSocket.swift in Sources */,
-				"__src_cc_ref_Packages/Hummingbird-1.7.0/Sources/Socket.swift" /* Socket.swift in Sources */,
-				"__src_cc_ref_Packages/Hummingbird-1.7.0/Sources/SocketError.swift" /* SocketError.swift in Sources */,
-				"__src_cc_ref_Packages/Hummingbird-1.7.0/Sources/String+Transcoding.swift" /* String+Transcoding.swift in Sources */,
-			);
-			runOnlyForDeploymentPostprocessing = 0;
-		};
-		CompilePhase_JSON /* Sources */ = {
-			isa = PBXSourcesBuildPhase;
-			buildActionMask = 0;
-			files = (
-				"__src_cc_ref_Packages/JSON-0.7.0/Source/JSON.swift" /* JSON.swift in Sources */,
-				"__src_cc_ref_Packages/JSON-0.7.0/Source/JSONInterchangeDataParser.swift" /* JSONInterchangeDataParser.swift in Sources */,
-				"__src_cc_ref_Packages/JSON-0.7.0/Source/JSONInterchangeDataSerializer.swift" /* JSONInterchangeDataSerializer.swift in Sources */,
-				"__src_cc_ref_Packages/JSON-0.7.0/Source/JSONParser.swift" /* JSONParser.swift in Sources */,
-				"__src_cc_ref_Packages/JSON-0.7.0/Source/JSONSerializer.swift" /* JSONSerializer.swift in Sources */,
-			);
-			runOnlyForDeploymentPostprocessing = 0;
-		};
-		CompilePhase_MediaType /* Sources */ = {
-			isa = PBXSourcesBuildPhase;
-			buildActionMask = 0;
-			files = (
-				"__src_cc_ref_Packages/MediaType-0.6.0/Source/MediaType.swift" /* MediaType.swift in Sources */,
-			);
-			runOnlyForDeploymentPostprocessing = 0;
-		};
-		CompilePhase_Performance /* Sources */ = {
-			isa = PBXSourcesBuildPhase;
-			buildActionMask = 0;
-			files = (
-				__src_cc_ref_Sources/Performance/main.swift /* main.swift in Sources */,
-			);
-			runOnlyForDeploymentPostprocessing = 0;
-		};
-		CompilePhase_S4 /* Sources */ = {
-			isa = PBXSourcesBuildPhase;
-			buildActionMask = 0;
-			files = (
-				"__src_cc_ref_Packages/S4-0.6.0/Sources/AsyncClient.swift" /* AsyncClient.swift in Sources */,
-				"__src_cc_ref_Packages/S4-0.6.0/Sources/AsyncMiddleware.swift" /* AsyncMiddleware.swift in Sources */,
-				"__src_cc_ref_Packages/S4-0.6.0/Sources/AsyncResponder.swift" /* AsyncResponder.swift in Sources */,
-				"__src_cc_ref_Packages/S4-0.6.0/Sources/AsyncServer.swift" /* AsyncServer.swift in Sources */,
-				"__src_cc_ref_Packages/S4-0.6.0/Sources/Body.swift" /* Body.swift in Sources */,
-				"__src_cc_ref_Packages/S4-0.6.0/Sources/Client.swift" /* Client.swift in Sources */,
-				"__src_cc_ref_Packages/S4-0.6.0/Sources/Error.swift" /* Error.swift in Sources */,
-				"__src_cc_ref_Packages/S4-0.6.0/Sources/Header.swift" /* Header.swift in Sources */,
-				"__src_cc_ref_Packages/S4-0.6.0/Sources/Headers.swift" /* Headers.swift in Sources */,
-				"__src_cc_ref_Packages/S4-0.6.0/Sources/Message.swift" /* Message.swift in Sources */,
-				"__src_cc_ref_Packages/S4-0.6.0/Sources/Method.swift" /* Method.swift in Sources */,
-				"__src_cc_ref_Packages/S4-0.6.0/Sources/Middleware.swift" /* Middleware.swift in Sources */,
-				"__src_cc_ref_Packages/S4-0.6.0/Sources/Request.swift" /* Request.swift in Sources */,
-				"__src_cc_ref_Packages/S4-0.6.0/Sources/RequestParser.swift" /* RequestParser.swift in Sources */,
-				"__src_cc_ref_Packages/S4-0.6.0/Sources/RequestSerializer.swift" /* RequestSerializer.swift in Sources */,
-				"__src_cc_ref_Packages/S4-0.6.0/Sources/Responder.swift" /* Responder.swift in Sources */,
-				"__src_cc_ref_Packages/S4-0.6.0/Sources/Response.swift" /* Response.swift in Sources */,
-				"__src_cc_ref_Packages/S4-0.6.0/Sources/ResponseParser.swift" /* ResponseParser.swift in Sources */,
-				"__src_cc_ref_Packages/S4-0.6.0/Sources/ResponseSerializer.swift" /* ResponseSerializer.swift in Sources */,
-				"__src_cc_ref_Packages/S4-0.6.0/Sources/S4.swift" /* S4.swift in Sources */,
-				"__src_cc_ref_Packages/S4-0.6.0/Sources/Server.swift" /* Server.swift in Sources */,
-				"__src_cc_ref_Packages/S4-0.6.0/Sources/Status.swift" /* Status.swift in Sources */,
-				"__src_cc_ref_Packages/S4-0.6.0/Sources/Version.swift" /* Version.swift in Sources */,
-			);
-			runOnlyForDeploymentPostprocessing = 0;
-		};
-		CompilePhase_SHA2 /* Sources */ = {
-			isa = PBXSourcesBuildPhase;
-			buildActionMask = 0;
-			files = (
-				"__src_cc_ref_Packages/SHA2-0.7.0/Sources/SHA2.swift" /* SHA2.swift in Sources */,
-			);
-			runOnlyForDeploymentPostprocessing = 0;
-		};
-		CompilePhase_Strand /* Sources */ = {
-			isa = PBXSourcesBuildPhase;
-			buildActionMask = 0;
-			files = (
-				"__src_cc_ref_Packages/Strand-1.2.3/Sources/Strand.swift" /* Strand.swift in Sources */,
-			);
-			runOnlyForDeploymentPostprocessing = 0;
-		};
-		CompilePhase_String /* Sources */ = {
-			isa = PBXSourcesBuildPhase;
-			buildActionMask = 0;
-			files = (
-				"__src_cc_ref_Packages/String-0.7.1/Source/String.swift" /* String.swift in Sources */,
-			);
-			runOnlyForDeploymentPostprocessing = 0;
-		};
-		CompilePhase_StructuredData /* Sources */ = {
-			isa = PBXSourcesBuildPhase;
-			buildActionMask = 0;
-			files = (
-				"__src_cc_ref_Packages/StructuredData-0.7.0/Sources/StructuredData.swift" /* StructuredData.swift in Sources */,
-			);
-			runOnlyForDeploymentPostprocessing = 0;
-		};
-		CompilePhase_Vapor /* Sources */ = {
-			isa = PBXSourcesBuildPhase;
-			buildActionMask = 0;
-			files = (
-				__src_cc_ref_Sources/Vapor/Config/Config.swift /* Config/Config.swift in Sources */,
-				__src_cc_ref_Sources/Vapor/Core/Abort.swift /* Core/Abort.swift in Sources */,
-				__src_cc_ref_Sources/Vapor/Core/Application.swift /* Core/Application.swift in Sources */,
-				__src_cc_ref_Sources/Vapor/Core/Environment.swift /* Core/Environment.swift in Sources */,
-				__src_cc_ref_Sources/Vapor/Core/Generated.swift /* Core/Generated.swift in Sources */,
-				__src_cc_ref_Sources/Vapor/Core/Provider.swift /* Core/Provider.swift in Sources */,
-				__src_cc_ref_Sources/Vapor/Event/Event.swift /* Event/Event.swift in Sources */,
-				__src_cc_ref_Sources/Vapor/Event/Subscription.swift /* Event/Subscription.swift in Sources */,
-				__src_cc_ref_Sources/Vapor/Fixes/FileManager.swift /* Fixes/FileManager.swift in Sources */,
-				__src_cc_ref_Sources/Vapor/Fixes/StringExtensions.swift /* Fixes/StringExtensions.swift in Sources */,
-				__src_cc_ref_Sources/Vapor/Hash/Hash.swift /* Hash/Hash.swift in Sources */,
-				__src_cc_ref_Sources/Vapor/Hash/HashDriver.swift /* Hash/HashDriver.swift in Sources */,
-				"__src_cc_ref_Sources/Vapor/Hash/Int+Random.swift" /* Hash/Int+Random.swift in Sources */,
-				__src_cc_ref_Sources/Vapor/Hash/SHAHasher.swift /* Hash/SHAHasher.swift in Sources */,
-				__src_cc_ref_Sources/Vapor/JSON/JSON.swift /* JSON/JSON.swift in Sources */,
-				__src_cc_ref_Sources/Vapor/Log/Log.swift /* Log/Log.swift in Sources */,
-				__src_cc_ref_Sources/Vapor/Log/LogDriver.swift /* Log/LogDriver.swift in Sources */,
-				__src_cc_ref_Sources/Vapor/Middleware/AbortMiddleware.swift /* Middleware/AbortMiddleware.swift in Sources */,
-				__src_cc_ref_Sources/Vapor/Node/Node.swift /* Node/Node.swift in Sources */,
-				__src_cc_ref_Sources/Vapor/Node/NodeInitializable.swift /* Node/NodeInitializable.swift in Sources */,
-				__src_cc_ref_Sources/Vapor/Process/Process.swift /* Process/Process.swift in Sources */,
-				__src_cc_ref_Sources/Vapor/Request/Request.swift /* Request/Request.swift in Sources */,
-				__src_cc_ref_Sources/Vapor/Request/RequestContent.swift /* Request/RequestContent.swift in Sources */,
-				__src_cc_ref_Sources/Vapor/Response/Response.swift /* Response/Response.swift in Sources */,
-				__src_cc_ref_Sources/Vapor/Response/ResponseRepresentable.swift /* Response/ResponseRepresentable.swift in Sources */,
-				__src_cc_ref_Sources/Vapor/Router/Branch.swift /* Router/Branch.swift in Sources */,
-				__src_cc_ref_Sources/Vapor/Router/BranchRouter.swift /* Router/BranchRouter.swift in Sources */,
-				__src_cc_ref_Sources/Vapor/Router/RouterDriver.swift /* Router/RouterDriver.swift in Sources */,
-				"__src_cc_ref_Sources/Vapor/Routing/Application+Route.swift" /* Routing/Application+Route.swift in Sources */,
-				__src_cc_ref_Sources/Vapor/Routing/ApplicationInitializable.swift /* Routing/ApplicationInitializable.swift in Sources */,
-				__src_cc_ref_Sources/Vapor/Routing/Controller.swift /* Routing/Controller.swift in Sources */,
-				__src_cc_ref_Sources/Vapor/Routing/DefaultInitializable.swift /* Routing/DefaultInitializable.swift in Sources */,
-				__src_cc_ref_Sources/Vapor/Routing/ResourceController.swift /* Routing/ResourceController.swift in Sources */,
-				__src_cc_ref_Sources/Vapor/Routing/Route.swift /* Routing/Route.swift in Sources */,
-				__src_cc_ref_Sources/Vapor/Server/HTTPStream.swift /* Server/HTTPStream.swift in Sources */,
-				__src_cc_ref_Sources/Vapor/Server/HTTPStreamHeader.swift /* Server/HTTPStreamHeader.swift in Sources */,
-				__src_cc_ref_Sources/Vapor/Server/HTTPStreamServer.swift /* Server/HTTPStreamServer.swift in Sources */,
-				"__src_cc_ref_Sources/Vapor/Server/Vapor+Hummingbird.swift" /* Server/Vapor+Hummingbird.swift in Sources */,
-				__src_cc_ref_Sources/Vapor/Session/MemorySessionDriver.swift /* Session/MemorySessionDriver.swift in Sources */,
-				__src_cc_ref_Sources/Vapor/Session/Session.swift /* Session/Session.swift in Sources */,
-				__src_cc_ref_Sources/Vapor/Session/SessionDriver.swift /* Session/SessionDriver.swift in Sources */,
-				__src_cc_ref_Sources/Vapor/Session/SessionMiddleware.swift /* Session/SessionMiddleware.swift in Sources */,
-				__src_cc_ref_Sources/Vapor/Utilities/Dispatch.swift /* Utilities/Dispatch.swift in Sources */,
-				__src_cc_ref_Sources/Vapor/Utilities/Lock.swift /* Utilities/Lock.swift in Sources */,
-				__src_cc_ref_Sources/Vapor/Utilities/ThreadSafeStore.swift /* Utilities/ThreadSafeStore.swift in Sources */,
-				"__src_cc_ref_Sources/Vapor/Utilities/Vapor+S4.swift" /* Utilities/Vapor+S4.swift in Sources */,
-				__src_cc_ref_Sources/Vapor/Validation/And.swift /* Validation/And.swift in Sources */,
-				__src_cc_ref_Sources/Vapor/Validation/Error.swift /* Validation/Error.swift in Sources */,
-				"__src_cc_ref_Sources/Vapor/Validation/Node+Validation.swift" /* Validation/Node+Validation.swift in Sources */,
-				__src_cc_ref_Sources/Vapor/Validation/Not.swift /* Validation/Not.swift in Sources */,
-				__src_cc_ref_Sources/Vapor/Validation/Operators.swift /* Validation/Operators.swift in Sources */,
-				__src_cc_ref_Sources/Vapor/Validation/Or.swift /* Validation/Or.swift in Sources */,
-				__src_cc_ref_Sources/Vapor/Validation/Valid.swift /* Validation/Valid.swift in Sources */,
-				__src_cc_ref_Sources/Vapor/Validation/Validatable.swift /* Validation/Validatable.swift in Sources */,
-				__src_cc_ref_Sources/Vapor/Validation/ValidationMiddleware.swift /* Validation/ValidationMiddleware.swift in Sources */,
-				__src_cc_ref_Sources/Vapor/Validation/Validators.swift /* Validation/Validators.swift in Sources */,
-				__src_cc_ref_Sources/Vapor/View/RenderDriver.swift /* View/RenderDriver.swift in Sources */,
-				__src_cc_ref_Sources/Vapor/View/View.swift /* View/View.swift in Sources */,
-				__src_cc_ref_Sources/Vapor/Validation/Convenience/Alphanumeric.swift /* Validation/Convenience/Alphanumeric.swift in Sources */,
-				__src_cc_ref_Sources/Vapor/Validation/Convenience/Compare.swift /* Validation/Convenience/Compare.swift in Sources */,
-				__src_cc_ref_Sources/Vapor/Validation/Convenience/Contains.swift /* Validation/Convenience/Contains.swift in Sources */,
-				__src_cc_ref_Sources/Vapor/Validation/Convenience/Count.swift /* Validation/Convenience/Count.swift in Sources */,
-				__src_cc_ref_Sources/Vapor/Validation/Convenience/Email.swift /* Validation/Convenience/Email.swift in Sources */,
-				__src_cc_ref_Sources/Vapor/Validation/Convenience/In.swift /* Validation/Convenience/In.swift in Sources */,
-				__src_cc_ref_Sources/Vapor/Validation/Convenience/Matches.swift /* Validation/Convenience/Matches.swift in Sources */,
-				__src_cc_ref_Sources/Vapor/Validation/Convenience/Unique.swift /* Validation/Convenience/Unique.swift in Sources */,
-			);
-			runOnlyForDeploymentPostprocessing = 0;
-		};
-		CompilePhase_VaporTestSuite /* Sources */ = {
-			isa = PBXSourcesBuildPhase;
-			buildActionMask = 0;
-			files = (
-				__src_cc_ref_Tests/Vapor/ApplicationTests.swift /* ApplicationTests.swift in Sources */,
-				__src_cc_ref_Tests/Vapor/ConfigTests.swift /* ConfigTests.swift in Sources */,
-				__src_cc_ref_Tests/Vapor/ControllerTests.swift /* ControllerTests.swift in Sources */,
-				__src_cc_ref_Tests/Vapor/EnvironmentTests.swift /* EnvironmentTests.swift in Sources */,
-				__src_cc_ref_Tests/Vapor/EventTests.swift /* EventTests.swift in Sources */,
-				__src_cc_ref_Tests/Vapor/HashTests.swift /* HashTests.swift in Sources */,
-				__src_cc_ref_Tests/Vapor/HTTPStreamTests.swift /* HTTPStreamTests.swift in Sources */,
-				__src_cc_ref_Tests/Vapor/LogTests.swift /* LogTests.swift in Sources */,
-				__src_cc_ref_Tests/Vapor/MemorySessionDriverTests.swift /* MemorySessionDriverTests.swift in Sources */,
-				__src_cc_ref_Tests/Vapor/PerformanceTests.swift /* PerformanceTests.swift in Sources */,
-				__src_cc_ref_Tests/Vapor/ProcessTests.swift /* ProcessTests.swift in Sources */,
-				__src_cc_ref_Tests/Vapor/QueryParameterTests.swift /* QueryParameterTests.swift in Sources */,
-				__src_cc_ref_Tests/Vapor/ResponseTests.swift /* ResponseTests.swift in Sources */,
-				__src_cc_ref_Tests/Vapor/RouterTests.swift /* RouterTests.swift in Sources */,
-				__src_cc_ref_Tests/Vapor/RouteTests.swift /* RouteTests.swift in Sources */,
-				__src_cc_ref_Tests/Vapor/SessionTests.swift /* SessionTests.swift in Sources */,
-				__src_cc_ref_Tests/Vapor/TestHTTPStream.swift /* TestHTTPStream.swift in Sources */,
-				__src_cc_ref_Tests/Vapor/TypedRouteTests.swift /* TypedRouteTests.swift in Sources */,
-				__src_cc_ref_Tests/Vapor/ValidationConvenienceTests.swift /* ValidationConvenienceTests.swift in Sources */,
-				__src_cc_ref_Tests/Vapor/ValidationCountTests.swift /* ValidationCountTests.swift in Sources */,
-				__src_cc_ref_Tests/Vapor/ValidationTests.swift /* ValidationTests.swift in Sources */,
-				__src_cc_ref_Tests/Vapor/ValidationUniqueTests.swift /* ValidationUniqueTests.swift in Sources */,
-			);
-			runOnlyForDeploymentPostprocessing = 0;
-		};
-		CompilePhase_libc /* Sources */ = {
-			isa = PBXSourcesBuildPhase;
-			buildActionMask = 0;
-			files = (
-				__src_cc_ref_Sources/libc/libc.swift /* libc.swift in Sources */,
-			);
-			runOnlyForDeploymentPostprocessing = 0;
-		};
-/* End PBXSourcesBuildPhase section */
-
-/* Begin PBXTargetDependency section */
-		__Dependency_C7 /* PBXTargetDependency */ = {
-			isa = PBXTargetDependency;
-			target = "______Target_C7" /* C7 */;
-			targetProxy = C35E00E41CE2B3BC005BCFB2 /* PBXContainerItemProxy */;
-		};
-		__Dependency_CryptoEssentials /* PBXTargetDependency */ = {
-			isa = PBXTargetDependency;
-			target = "______Target_CryptoEssentials" /* CryptoEssentials */;
-			targetProxy = C35E00E11CE2B3BC005BCFB2 /* PBXContainerItemProxy */;
-		};
-		__Dependency_HMAC /* PBXTargetDependency */ = {
-			isa = PBXTargetDependency;
-			target = "______Target_HMAC" /* HMAC */;
-			targetProxy = C35E00E81CE2B3BC005BCFB2 /* PBXContainerItemProxy */;
-		};
-		__Dependency_Hummingbird /* PBXTargetDependency */ = {
-			isa = PBXTargetDependency;
-			target = "______Target_Hummingbird" /* Hummingbird */;
-			targetProxy = C35E00E91CE2B3BC005BCFB2 /* PBXContainerItemProxy */;
-		};
-		__Dependency_JSON /* PBXTargetDependency */ = {
-			isa = PBXTargetDependency;
-			target = "______Target_JSON" /* JSON */;
-			targetProxy = C35E00EA1CE2B3BC005BCFB2 /* PBXContainerItemProxy */;
-		};
-		__Dependency_MediaType /* PBXTargetDependency */ = {
-			isa = PBXTargetDependency;
-			target = "______Target_MediaType" /* MediaType */;
-			targetProxy = C35E00E51CE2B3BC005BCFB2 /* PBXContainerItemProxy */;
-		};
-		__Dependency_S4 /* PBXTargetDependency */ = {
-			isa = PBXTargetDependency;
-			target = "______Target_S4" /* S4 */;
-			targetProxy = C35E00EB1CE2B3BC005BCFB2 /* PBXContainerItemProxy */;
-		};
-		__Dependency_SHA2 /* PBXTargetDependency */ = {
-			isa = PBXTargetDependency;
-			target = "______Target_SHA2" /* SHA2 */;
-			targetProxy = C35E00E71CE2B3BC005BCFB2 /* PBXContainerItemProxy */;
-		};
-		__Dependency_Strand /* PBXTargetDependency */ = {
-			isa = PBXTargetDependency;
-			target = "______Target_Strand" /* Strand */;
-			targetProxy = C35E00E21CE2B3BC005BCFB2 /* PBXContainerItemProxy */;
-		};
-		__Dependency_String /* PBXTargetDependency */ = {
-			isa = PBXTargetDependency;
-			target = "______Target_String" /* String */;
-			targetProxy = C35E00E61CE2B3BC005BCFB2 /* PBXContainerItemProxy */;
-		};
-		__Dependency_StructuredData /* PBXTargetDependency */ = {
-			isa = PBXTargetDependency;
-			target = "______Target_StructuredData" /* StructuredData */;
-			targetProxy = C35E00E31CE2B3BC005BCFB2 /* PBXContainerItemProxy */;
-		};
-		__Dependency_Vapor /* PBXTargetDependency */ = {
-			isa = PBXTargetDependency;
-			target = "______Target_Vapor" /* Vapor */;
-			targetProxy = C35E00EC1CE2B3BC005BCFB2 /* PBXContainerItemProxy */;
-		};
-		__Dependency_libc /* PBXTargetDependency */ = {
-			isa = PBXTargetDependency;
-			target = "______Target_libc" /* libc */;
-			targetProxy = C35E00ED1CE2B3BC005BCFB2 /* PBXContainerItemProxy */;
-		};
-/* End PBXTargetDependency section */
-
-/* Begin XCBuildConfiguration section */
-		_ReleaseConf_C7 /* Release */ = {
-			isa = XCBuildConfiguration;
-			buildSettings = {
-				ENABLE_TESTABILITY = YES;
-				LD_RUNPATH_SEARCH_PATHS = "$(TOOLCHAIN_DIR)/usr/lib/swift/macosx";
-			};
-			name = Release;
-		};
-		_ReleaseConf_CryptoEssentials /* Release */ = {
-			isa = XCBuildConfiguration;
-			buildSettings = {
-				ENABLE_TESTABILITY = YES;
-				LD_RUNPATH_SEARCH_PATHS = "$(TOOLCHAIN_DIR)/usr/lib/swift/macosx";
-			};
-			name = Release;
-		};
-		_ReleaseConf_Development /* Release */ = {
-			isa = XCBuildConfiguration;
-			buildSettings = {
-				LD_RUNPATH_SEARCH_PATHS = "$(TOOLCHAIN_DIR)/usr/lib/swift/macosx";
-				SWIFT_FORCE_DYNAMIC_LINK_STDLIB = YES;
-				SWIFT_FORCE_STATIC_LINK_STDLIB = NO;
-			};
-			name = Release;
-		};
-		_ReleaseConf_Generator /* Release */ = {
-			isa = XCBuildConfiguration;
-			buildSettings = {
-				LD_RUNPATH_SEARCH_PATHS = "$(TOOLCHAIN_DIR)/usr/lib/swift/macosx";
-				SWIFT_FORCE_DYNAMIC_LINK_STDLIB = YES;
-				SWIFT_FORCE_STATIC_LINK_STDLIB = NO;
-			};
-			name = Release;
-		};
-		_ReleaseConf_HMAC /* Release */ = {
-			isa = XCBuildConfiguration;
-			buildSettings = {
-				ENABLE_TESTABILITY = YES;
-				LD_RUNPATH_SEARCH_PATHS = "$(TOOLCHAIN_DIR)/usr/lib/swift/macosx";
-			};
-			name = Release;
-		};
-		_ReleaseConf_Hummingbird /* Release */ = {
-			isa = XCBuildConfiguration;
-			buildSettings = {
-				ENABLE_TESTABILITY = YES;
-				LD_RUNPATH_SEARCH_PATHS = "$(TOOLCHAIN_DIR)/usr/lib/swift/macosx";
-			};
-			name = Release;
-		};
-		_ReleaseConf_JSON /* Release */ = {
-			isa = XCBuildConfiguration;
-			buildSettings = {
-				ENABLE_TESTABILITY = YES;
-				LD_RUNPATH_SEARCH_PATHS = "$(TOOLCHAIN_DIR)/usr/lib/swift/macosx";
-			};
-			name = Release;
-		};
-		_ReleaseConf_MediaType /* Release */ = {
-			isa = XCBuildConfiguration;
-			buildSettings = {
-				ENABLE_TESTABILITY = YES;
-				LD_RUNPATH_SEARCH_PATHS = "$(TOOLCHAIN_DIR)/usr/lib/swift/macosx";
-			};
-			name = Release;
-		};
-		_ReleaseConf_Performance /* Release */ = {
-			isa = XCBuildConfiguration;
-			buildSettings = {
-				LD_RUNPATH_SEARCH_PATHS = "$(TOOLCHAIN_DIR)/usr/lib/swift/macosx";
-				SWIFT_FORCE_DYNAMIC_LINK_STDLIB = YES;
-				SWIFT_FORCE_STATIC_LINK_STDLIB = NO;
-			};
-			name = Release;
-		};
-		_ReleaseConf_S4 /* Release */ = {
-			isa = XCBuildConfiguration;
-			buildSettings = {
-				ENABLE_TESTABILITY = YES;
-				LD_RUNPATH_SEARCH_PATHS = "$(TOOLCHAIN_DIR)/usr/lib/swift/macosx";
-			};
-			name = Release;
-		};
-		_ReleaseConf_SHA2 /* Release */ = {
-			isa = XCBuildConfiguration;
-			buildSettings = {
-				ENABLE_TESTABILITY = YES;
-				LD_RUNPATH_SEARCH_PATHS = "$(TOOLCHAIN_DIR)/usr/lib/swift/macosx";
-			};
-			name = Release;
-		};
-		_ReleaseConf_Strand /* Release */ = {
-			isa = XCBuildConfiguration;
-			buildSettings = {
-				ENABLE_TESTABILITY = YES;
-				LD_RUNPATH_SEARCH_PATHS = "$(TOOLCHAIN_DIR)/usr/lib/swift/macosx";
-			};
-			name = Release;
-		};
-		_ReleaseConf_String /* Release */ = {
-			isa = XCBuildConfiguration;
-			buildSettings = {
-				ENABLE_TESTABILITY = YES;
-				LD_RUNPATH_SEARCH_PATHS = "$(TOOLCHAIN_DIR)/usr/lib/swift/macosx";
-			};
-			name = Release;
-		};
-		_ReleaseConf_StructuredData /* Release */ = {
-			isa = XCBuildConfiguration;
-			buildSettings = {
-				ENABLE_TESTABILITY = YES;
-				LD_RUNPATH_SEARCH_PATHS = "$(TOOLCHAIN_DIR)/usr/lib/swift/macosx";
-			};
-			name = Release;
-		};
-		_ReleaseConf_Vapor /* Release */ = {
-			isa = XCBuildConfiguration;
-			buildSettings = {
-				ENABLE_TESTABILITY = YES;
-				LD_RUNPATH_SEARCH_PATHS = "$(TOOLCHAIN_DIR)/usr/lib/swift/macosx";
-			};
-			name = Release;
-		};
-		_ReleaseConf_VaporTestSuite /* Release */ = {
-			isa = XCBuildConfiguration;
-			buildSettings = {
-				EMBEDDED_CONTENT_CONTAINS_SWIFT = YES;
-				LD_RUNPATH_SEARCH_PATHS = "@loader_path/../Frameworks";
-			};
-			name = Release;
-		};
-		_ReleaseConf_libc /* Release */ = {
-			isa = XCBuildConfiguration;
-			buildSettings = {
-				ENABLE_TESTABILITY = YES;
-				LD_RUNPATH_SEARCH_PATHS = "$(TOOLCHAIN_DIR)/usr/lib/swift/macosx";
-			};
-			name = Release;
-		};
-		"___DebugConf_C7" /* Debug */ = {
-			isa = XCBuildConfiguration;
-			buildSettings = {
-				ENABLE_TESTABILITY = YES;
-				LD_RUNPATH_SEARCH_PATHS = "$(TOOLCHAIN_DIR)/usr/lib/swift/macosx";
-				SWIFT_OPTIMIZATION_LEVEL = "-Onone";
-			};
-			name = Debug;
-		};
-		"___DebugConf_CryptoEssentials" /* Debug */ = {
-			isa = XCBuildConfiguration;
-			buildSettings = {
-				ENABLE_TESTABILITY = YES;
-				LD_RUNPATH_SEARCH_PATHS = "$(TOOLCHAIN_DIR)/usr/lib/swift/macosx";
-				SWIFT_OPTIMIZATION_LEVEL = "-Onone";
-			};
-			name = Debug;
-		};
-		"___DebugConf_Development" /* Debug */ = {
-			isa = XCBuildConfiguration;
-			buildSettings = {
-				LD_RUNPATH_SEARCH_PATHS = "$(TOOLCHAIN_DIR)/usr/lib/swift/macosx";
-				SWIFT_FORCE_DYNAMIC_LINK_STDLIB = YES;
-				SWIFT_FORCE_STATIC_LINK_STDLIB = NO;
-				SWIFT_OPTIMIZATION_LEVEL = "-Onone";
-			};
-			name = Debug;
-		};
-		"___DebugConf_Generator" /* Debug */ = {
-			isa = XCBuildConfiguration;
-			buildSettings = {
-				LD_RUNPATH_SEARCH_PATHS = "$(TOOLCHAIN_DIR)/usr/lib/swift/macosx";
-				SWIFT_FORCE_DYNAMIC_LINK_STDLIB = YES;
-				SWIFT_FORCE_STATIC_LINK_STDLIB = NO;
-				SWIFT_OPTIMIZATION_LEVEL = "-Onone";
-			};
-			name = Debug;
-		};
-		"___DebugConf_HMAC" /* Debug */ = {
-			isa = XCBuildConfiguration;
-			buildSettings = {
-				ENABLE_TESTABILITY = YES;
-				LD_RUNPATH_SEARCH_PATHS = "$(TOOLCHAIN_DIR)/usr/lib/swift/macosx";
-				SWIFT_OPTIMIZATION_LEVEL = "-Onone";
-			};
-			name = Debug;
-		};
-		"___DebugConf_Hummingbird" /* Debug */ = {
-			isa = XCBuildConfiguration;
-			buildSettings = {
-				ENABLE_TESTABILITY = YES;
-				LD_RUNPATH_SEARCH_PATHS = "$(TOOLCHAIN_DIR)/usr/lib/swift/macosx";
-				SWIFT_OPTIMIZATION_LEVEL = "-Onone";
-			};
-			name = Debug;
-		};
-		"___DebugConf_JSON" /* Debug */ = {
-			isa = XCBuildConfiguration;
-			buildSettings = {
-				ENABLE_TESTABILITY = YES;
-				LD_RUNPATH_SEARCH_PATHS = "$(TOOLCHAIN_DIR)/usr/lib/swift/macosx";
-				SWIFT_OPTIMIZATION_LEVEL = "-Onone";
-			};
-			name = Debug;
-		};
-		"___DebugConf_MediaType" /* Debug */ = {
-			isa = XCBuildConfiguration;
-			buildSettings = {
-				ENABLE_TESTABILITY = YES;
-				LD_RUNPATH_SEARCH_PATHS = "$(TOOLCHAIN_DIR)/usr/lib/swift/macosx";
-				SWIFT_OPTIMIZATION_LEVEL = "-Onone";
-			};
-			name = Debug;
-		};
-		"___DebugConf_Performance" /* Debug */ = {
-			isa = XCBuildConfiguration;
-			buildSettings = {
-				LD_RUNPATH_SEARCH_PATHS = "$(TOOLCHAIN_DIR)/usr/lib/swift/macosx";
-				SWIFT_FORCE_DYNAMIC_LINK_STDLIB = YES;
-				SWIFT_FORCE_STATIC_LINK_STDLIB = NO;
-				SWIFT_OPTIMIZATION_LEVEL = "-Onone";
-			};
-			name = Debug;
-		};
-		"___DebugConf_S4" /* Debug */ = {
-			isa = XCBuildConfiguration;
-			buildSettings = {
-				ENABLE_TESTABILITY = YES;
-				LD_RUNPATH_SEARCH_PATHS = "$(TOOLCHAIN_DIR)/usr/lib/swift/macosx";
-				SWIFT_OPTIMIZATION_LEVEL = "-Onone";
-			};
-			name = Debug;
-		};
-		"___DebugConf_SHA2" /* Debug */ = {
-			isa = XCBuildConfiguration;
-			buildSettings = {
-				ENABLE_TESTABILITY = YES;
-				LD_RUNPATH_SEARCH_PATHS = "$(TOOLCHAIN_DIR)/usr/lib/swift/macosx";
-				SWIFT_OPTIMIZATION_LEVEL = "-Onone";
-			};
-			name = Debug;
-		};
-		"___DebugConf_Strand" /* Debug */ = {
-			isa = XCBuildConfiguration;
-			buildSettings = {
-				ENABLE_TESTABILITY = YES;
-				LD_RUNPATH_SEARCH_PATHS = "$(TOOLCHAIN_DIR)/usr/lib/swift/macosx";
-				SWIFT_OPTIMIZATION_LEVEL = "-Onone";
-			};
-			name = Debug;
-		};
-		"___DebugConf_String" /* Debug */ = {
-			isa = XCBuildConfiguration;
-			buildSettings = {
-				ENABLE_TESTABILITY = YES;
-				LD_RUNPATH_SEARCH_PATHS = "$(TOOLCHAIN_DIR)/usr/lib/swift/macosx";
-				SWIFT_OPTIMIZATION_LEVEL = "-Onone";
-			};
-			name = Debug;
-		};
-		"___DebugConf_StructuredData" /* Debug */ = {
-			isa = XCBuildConfiguration;
-			buildSettings = {
-				ENABLE_TESTABILITY = YES;
-				LD_RUNPATH_SEARCH_PATHS = "$(TOOLCHAIN_DIR)/usr/lib/swift/macosx";
-				SWIFT_OPTIMIZATION_LEVEL = "-Onone";
-			};
-			name = Debug;
-		};
-		"___DebugConf_Vapor" /* Debug */ = {
-			isa = XCBuildConfiguration;
-			buildSettings = {
-				ENABLE_TESTABILITY = YES;
-				LD_RUNPATH_SEARCH_PATHS = "$(TOOLCHAIN_DIR)/usr/lib/swift/macosx";
-				SWIFT_OPTIMIZATION_LEVEL = "-Onone";
-			};
-			name = Debug;
-		};
-		"___DebugConf_VaporTestSuite" /* Debug */ = {
-			isa = XCBuildConfiguration;
-			buildSettings = {
-				EMBEDDED_CONTENT_CONTAINS_SWIFT = YES;
-				LD_RUNPATH_SEARCH_PATHS = "@loader_path/../Frameworks";
-				SWIFT_OPTIMIZATION_LEVEL = "-Onone";
-			};
-			name = Debug;
-		};
-		"___DebugConf_libc" /* Debug */ = {
-			isa = XCBuildConfiguration;
-			buildSettings = {
-				ENABLE_TESTABILITY = YES;
-				LD_RUNPATH_SEARCH_PATHS = "$(TOOLCHAIN_DIR)/usr/lib/swift/macosx";
-				SWIFT_OPTIMIZATION_LEVEL = "-Onone";
-			};
-			name = Debug;
-		};
-		"_____Release_" /* Release */ = {
-			isa = XCBuildConfiguration;
-			baseConfigurationReference = __PBXFileRef_Vapor.xcodeproj/Configs/Project.xcconfig /* Project.xcconfig */;
-			buildSettings = {
-			};
-			name = Release;
-		};
-		"_______Debug_" /* Debug */ = {
-			isa = XCBuildConfiguration;
-			baseConfigurationReference = __PBXFileRef_Vapor.xcodeproj/Configs/Project.xcconfig /* Project.xcconfig */;
-			buildSettings = {
-			};
-			name = Debug;
-		};
-/* End XCBuildConfiguration section */
-
-/* Begin XCConfigurationList section */
-		"___RootConfs_" /* Build configuration list for PBXProject "Vapor" */ = {
-			isa = XCConfigurationList;
-			buildConfigurations = (
-				"_______Debug_" /* Debug */,
-				"_____Release_" /* Release */,
-			);
-			defaultConfigurationIsVisible = 0;
-			defaultConfigurationName = Debug;
-		};
-		"_______Confs_C7" /* Build configuration list for PBXNativeTarget "C7" */ = {
-			isa = XCConfigurationList;
-			buildConfigurations = (
-				"___DebugConf_C7" /* Debug */,
-				_ReleaseConf_C7 /* Release */,
-			);
-			defaultConfigurationIsVisible = 0;
-			defaultConfigurationName = Debug;
-		};
-		"_______Confs_CryptoEssentials" /* Build configuration list for PBXNativeTarget "CryptoEssentials" */ = {
-			isa = XCConfigurationList;
-			buildConfigurations = (
-				"___DebugConf_CryptoEssentials" /* Debug */,
-				_ReleaseConf_CryptoEssentials /* Release */,
-			);
-			defaultConfigurationIsVisible = 0;
-			defaultConfigurationName = Debug;
-		};
-		"_______Confs_Development" /* Build configuration list for PBXNativeTarget "Development" */ = {
-			isa = XCConfigurationList;
-			buildConfigurations = (
-				"___DebugConf_Development" /* Debug */,
-				_ReleaseConf_Development /* Release */,
-			);
-			defaultConfigurationIsVisible = 0;
-			defaultConfigurationName = Debug;
-		};
-		"_______Confs_Generator" /* Build configuration list for PBXNativeTarget "Generator" */ = {
-			isa = XCConfigurationList;
-			buildConfigurations = (
-				"___DebugConf_Generator" /* Debug */,
-				_ReleaseConf_Generator /* Release */,
-			);
-			defaultConfigurationIsVisible = 0;
-			defaultConfigurationName = Debug;
-		};
-		"_______Confs_HMAC" /* Build configuration list for PBXNativeTarget "HMAC" */ = {
-			isa = XCConfigurationList;
-			buildConfigurations = (
-				"___DebugConf_HMAC" /* Debug */,
-				_ReleaseConf_HMAC /* Release */,
-			);
-			defaultConfigurationIsVisible = 0;
-			defaultConfigurationName = Debug;
-		};
-		"_______Confs_Hummingbird" /* Build configuration list for PBXNativeTarget "Hummingbird" */ = {
-			isa = XCConfigurationList;
-			buildConfigurations = (
-				"___DebugConf_Hummingbird" /* Debug */,
-				_ReleaseConf_Hummingbird /* Release */,
-			);
-			defaultConfigurationIsVisible = 0;
-			defaultConfigurationName = Debug;
-		};
-		"_______Confs_JSON" /* Build configuration list for PBXNativeTarget "JSON" */ = {
-			isa = XCConfigurationList;
-			buildConfigurations = (
-				"___DebugConf_JSON" /* Debug */,
-				_ReleaseConf_JSON /* Release */,
-			);
-			defaultConfigurationIsVisible = 0;
-			defaultConfigurationName = Debug;
-		};
-		"_______Confs_MediaType" /* Build configuration list for PBXNativeTarget "MediaType" */ = {
-			isa = XCConfigurationList;
-			buildConfigurations = (
-				"___DebugConf_MediaType" /* Debug */,
-				_ReleaseConf_MediaType /* Release */,
-			);
-			defaultConfigurationIsVisible = 0;
-			defaultConfigurationName = Debug;
-		};
-		"_______Confs_Performance" /* Build configuration list for PBXNativeTarget "Performance" */ = {
-			isa = XCConfigurationList;
-			buildConfigurations = (
-				"___DebugConf_Performance" /* Debug */,
-				_ReleaseConf_Performance /* Release */,
-			);
-			defaultConfigurationIsVisible = 0;
-			defaultConfigurationName = Debug;
-		};
-		"_______Confs_S4" /* Build configuration list for PBXNativeTarget "S4" */ = {
-			isa = XCConfigurationList;
-			buildConfigurations = (
-				"___DebugConf_S4" /* Debug */,
-				_ReleaseConf_S4 /* Release */,
-			);
-			defaultConfigurationIsVisible = 0;
-			defaultConfigurationName = Debug;
-		};
-		"_______Confs_SHA2" /* Build configuration list for PBXNativeTarget "SHA2" */ = {
-			isa = XCConfigurationList;
-			buildConfigurations = (
-				"___DebugConf_SHA2" /* Debug */,
-				_ReleaseConf_SHA2 /* Release */,
-			);
-			defaultConfigurationIsVisible = 0;
-			defaultConfigurationName = Debug;
-		};
-		"_______Confs_Strand" /* Build configuration list for PBXNativeTarget "Strand" */ = {
-			isa = XCConfigurationList;
-			buildConfigurations = (
-				"___DebugConf_Strand" /* Debug */,
-				_ReleaseConf_Strand /* Release */,
-			);
-			defaultConfigurationIsVisible = 0;
-			defaultConfigurationName = Debug;
-		};
-		"_______Confs_String" /* Build configuration list for PBXNativeTarget "String" */ = {
-			isa = XCConfigurationList;
-			buildConfigurations = (
-				"___DebugConf_String" /* Debug */,
-				_ReleaseConf_String /* Release */,
-			);
-			defaultConfigurationIsVisible = 0;
-			defaultConfigurationName = Debug;
-		};
-		"_______Confs_StructuredData" /* Build configuration list for PBXNativeTarget "StructuredData" */ = {
-			isa = XCConfigurationList;
-			buildConfigurations = (
-				"___DebugConf_StructuredData" /* Debug */,
-				_ReleaseConf_StructuredData /* Release */,
-			);
-			defaultConfigurationIsVisible = 0;
-			defaultConfigurationName = Debug;
-		};
-		"_______Confs_Vapor" /* Build configuration list for PBXNativeTarget "Vapor" */ = {
-			isa = XCConfigurationList;
-			buildConfigurations = (
-				"___DebugConf_Vapor" /* Debug */,
-				_ReleaseConf_Vapor /* Release */,
-			);
-			defaultConfigurationIsVisible = 0;
-			defaultConfigurationName = Debug;
-		};
-		"_______Confs_VaporTestSuite" /* Build configuration list for PBXNativeTarget "VaporTestSuite" */ = {
-			isa = XCConfigurationList;
-			buildConfigurations = (
-				"___DebugConf_VaporTestSuite" /* Debug */,
-				_ReleaseConf_VaporTestSuite /* Release */,
-			);
-			defaultConfigurationIsVisible = 0;
-			defaultConfigurationName = Debug;
-		};
-		"_______Confs_libc" /* Build configuration list for PBXNativeTarget "libc" */ = {
-			isa = XCConfigurationList;
-			buildConfigurations = (
-				"___DebugConf_libc" /* Debug */,
-				_ReleaseConf_libc /* Release */,
-			);
-			defaultConfigurationIsVisible = 0;
-			defaultConfigurationName = Debug;
-		};
-/* End XCConfigurationList section */
-	};
-	rootObject = __RootObject_ /* Project object */;
-=======
     archiveVersion = 1;
     classes = {};
     objectVersion = 46;
@@ -5428,5 +3039,4 @@
             defaultConfigurationName = Debug;
         };
     };
->>>>>>> 556bd814
 }